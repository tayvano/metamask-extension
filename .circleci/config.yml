version: 2

workflows:
  version: 2
  full_test:
    jobs:
      - prep-deps-npm
      - prep-deps-firefox
      - prep-build:
          requires:
            - prep-deps-npm
      - prep-scss:
          requires:
            - prep-deps-npm
      - test-lint:
          requires:
            - prep-deps-npm
<<<<<<< HEAD
      - test-e2e-chrome:
=======
      - test-deps:
          requires:
            - prep-deps-npm
      - test-e2e:
>>>>>>> 096851d0
          requires:
            - prep-deps-npm
            - prep-build
      - test-e2e-firefox:
          requires:
            - prep-deps-npm
            - prep-deps-firefox            
            - prep-build
      - test-unit:
          requires:
            - prep-deps-npm
      - test-integration-mascara-chrome:
          requires:
            - prep-deps-npm
            - prep-scss
      - test-integration-mascara-firefox:
          requires:
            - prep-deps-npm
            - prep-deps-firefox
            - prep-scss
      - test-integration-flat-chrome:
          requires:
            - prep-deps-npm
            - prep-scss
      - test-integration-flat-firefox:
          requires:
            - prep-deps-npm
            - prep-deps-firefox
            - prep-scss
      - all-tests-pass:
          requires:
            - test-lint
            - test-deps
            - test-unit
            - test-e2e-chrome
            - test-e2e-firefox
            - test-integration-mascara-chrome
            - test-integration-mascara-firefox
            - test-integration-flat-chrome
            - test-integration-flat-firefox
      - job-screens:
          requires:
            - prep-deps-npm
            - prep-build
            - all-tests-pass
      - job-publish:
          requires:
            - prep-deps-npm
            - prep-build
            - job-screens
            - all-tests-pass

jobs:
  prep-deps-npm:
    docker:
      - image: circleci/node:8-browsers
    steps:
      - checkout
      - restore_cache:
          key: dependency-cache-{{ .Revision }}
      - run:
          name: Install deps via npm
          command: npm install
      - save_cache:
          key: dependency-cache-{{ checksum "package-lock.json" }}
          paths:
            - node_modules
      - save_cache:
          key: dependency-cache-{{ .Revision }}
          paths:
            - node_modules

  prep-deps-firefox:
    docker:
      - image: circleci/node:8-browsers
    steps:
      - checkout
      - run:
          name: Download Firefox
          command: >
            wget https://ftp.mozilla.org/pub/firefox/releases/58.0/linux-x86_64/en-US/firefox-58.0.tar.bz2
            && tar xjf firefox-58.0.tar.bz2
      - save_cache:
          key: dependency-cache-firefox-{{ .Revision }}
          paths:
            - firefox

  prep-build:
    docker:
      - image: circleci/node:8-browsers
    steps:
      - checkout
      - restore_cache:
          key: dependency-cache-{{ .Revision }}
      - run:
          name: build:dist
          command: npm run dist
      - run:
          name: build:debug
          command: find dist/ -type f -exec md5sum {} \; | sort -k 2
      - save_cache:
          key: build-cache-{{ .Revision }}
          paths:
            - dist
            - builds

  prep-scss:
    docker:
      - image: circleci/node:8-browsers
    steps:
      - checkout
      - restore_cache:
          key: dependency-cache-{{ .Revision }}
      - run:
          name: Get Scss Cache key
          # this allows us to checksum against a whole directory
          command: find ui/app/css -type f -exec md5sum {} \; | sort -k 2 > scss_checksum
      - run:
          name: Build for integration tests
          command: npm run test:integration:build
      - save_cache:
          key: scss-cache-{{ checksum "scss_checksum" }}
          paths:
            - ui/app/css/output

  test-lint:
    docker:
      - image: circleci/node:8-browsers
    steps:
      - checkout
      - restore_cache:
          key: dependency-cache-{{ .Revision }}
      - run:
          name: Test
          command: npm run lint

<<<<<<< HEAD
  test-e2e-chrome:
=======
  test-deps:
    docker:
      - image: circleci/node:8-browsers
    steps:
      - checkout
      - restore_cache:
          key: dependency-cache-{{ .Revision }}
      - run:
          name: Test
          command: npx nsp check

  test-e2e:
>>>>>>> 096851d0
    docker:
      - image: circleci/node:8-browsers
    steps:
      - checkout
      - restore_cache:
          key: dependency-cache-{{ .Revision }}
      - restore_cache:
          key: build-cache-{{ .Revision }}
      - run:
          name: Test
          command: npm run test:e2e:chrome
      - store_artifacts:
          path: test-artifacts
          destination: test-artifacts
  
  test-e2e-firefox:
    environment:
      browsers: '["Firefox"]'
    docker:
      - image: circleci/node:8-browsers
    steps:
      - checkout
      - restore_cache:
          key: dependency-cache-firefox-{{ .Revision }}
      - run:
          name: Install firefox
          command: >
            sudo rm -r /opt/firefox
            && sudo mv firefox /opt/firefox58
            && sudo mv /usr/bin/firefox /usr/bin/firefox-old
            && sudo ln -s /opt/firefox58/firefox /usr/bin/firefox
      - restore_cache:
          key: dependency-cache-{{ .Revision }}
      - restore_cache:
          key: build-cache-{{ .Revision }} 
      - run:
          name: test:e2e:firefox
          command: npm run test:e2e:firefox
      - store_artifacts:
          path: test-artifacts
          destination: test-artifacts

  job-screens:
    docker:
      - image: circleci/node:8-browsers
    steps:
      - checkout
      - restore_cache:
          key: dependency-cache-{{ .Revision }}
      - restore_cache:
          key: build-cache-{{ .Revision }}
      - run:
          name: Test
          command: npm run test:screens
      - save_cache:
          key: job-screens-{{ .Revision }}
          paths:
            - test-artifacts

  job-publish:
    docker:
      - image: circleci/node:8-browsers
    steps:
      - checkout
      - restore_cache:
          key: dependency-cache-{{ .Revision }}
      - restore_cache:
          key: build-cache-{{ .Revision }}
      - restore_cache:
          key: job-screens-{{ .Revision }}
      - store_artifacts:
          path: dist/mascara
          destination: builds/mascara
      - store_artifacts:
          path: dist/sourcemaps
          destination: builds/sourcemaps
      - store_artifacts:
          path: builds
          destination: builds
      - store_artifacts:
          path: test-artifacts
          destination: test-artifacts
      - run:
          name: build:announce
          command: ./development/metamaskbot-build-announce.js
      - run:
          name: sentry sourcemaps upload
          command: npm run sentry:publish

  test-unit:
    docker:
      - image: circleci/node:8-browsers
    steps:
      - checkout
      - restore_cache:
          key: dependency-cache-{{ .Revision }}
      - run:
          name: test:coverage
          command: npm run test:coverage

  test-integration-flat-firefox:
    environment:
      browsers: '["Firefox"]'
    docker:
      - image: circleci/node:8-browsers
    steps:
      - checkout
      - restore_cache:
          key: dependency-cache-firefox-{{ .Revision }}
      - run:
          name: Install firefox
          command: >
            sudo rm -r /opt/firefox
            && sudo mv firefox /opt/firefox58
            && sudo mv /usr/bin/firefox /usr/bin/firefox-old
            && sudo ln -s /opt/firefox58/firefox /usr/bin/firefox
      - restore_cache:
          key: dependency-cache-{{ .Revision }}
      - run:
          name: Get Scss Cache key
          # this allows us to checksum against a whole directory
          command: find ui/app/css -type f -exec md5sum {} \; | sort -k 2 > scss_checksum
      - restore_cache:
          key: scss-cache-{{ checksum "scss_checksum" }}
      - run:
          name: test:integration:flat
          command: npm run test:flat

  test-integration-flat-chrome:
    environment:
      browsers: '["Chrome"]'
    docker:
      - image: circleci/node:8-browsers
    steps:
      - checkout
      - restore_cache:
          key: dependency-cache-{{ .Revision }}
      - run:
          name: Get Scss Cache key
          # this allows us to checksum against a whole directory
          command: find ui/app/css -type f -exec md5sum {} \; | sort -k 2 > scss_checksum
      - restore_cache:
          key: scss-cache-{{ checksum "scss_checksum" }}
      - run:
          name: test:integration:flat
          command: npm run test:flat

  test-integration-mascara-firefox:
    environment:
      browsers: '["Firefox"]'
    docker:
      - image: circleci/node:8-browsers
    steps:
      - checkout
      - restore_cache:
          key: dependency-cache-firefox-{{ .Revision }}
      - run:
          name: Install firefox
          command: >
            sudo rm -r /opt/firefox
            && sudo mv firefox /opt/firefox58
            && sudo mv /usr/bin/firefox /usr/bin/firefox-old
            && sudo ln -s /opt/firefox58/firefox /usr/bin/firefox
      - restore_cache:
          key: dependency-cache-{{ .Revision }}
      - run:
          name: Get Scss Cache key
          # this allows us to checksum against a whole directory
          command: find ui/app/css -type f -exec md5sum {} \; | sort -k 2 > scss_checksum
      - restore_cache:
          key: scss-cache-{{ checksum "scss_checksum" }}
      - run:
          name: test:integration:mascara
          command: npm run test:mascara

  test-integration-mascara-chrome:
    environment:
      browsers: '["Chrome"]'
    docker:
      - image: circleci/node:8-browsers
    steps:
      - checkout
      - restore_cache:
          key: dependency-cache-{{ .Revision }}
      - run:
          name: Get Scss Cache key
          # this allows us to checksum against a whole directory
          command: find ui/app/css -type f -exec md5sum {} \; | sort -k 2 > scss_checksum
      - restore_cache:
          key: scss-cache-{{ checksum "scss_checksum" }}
      - run:
          name: test:integration:mascara
          command: npm run test:mascara

  all-tests-pass:
    docker:
      - image: circleci/node:8-browsers
    steps:
      - run:
          name: All Tests Passed
          command: echo 'weew - everything passed!'
          <|MERGE_RESOLUTION|>--- conflicted
+++ resolved
@@ -15,14 +15,10 @@
       - test-lint:
           requires:
             - prep-deps-npm
-<<<<<<< HEAD
+      - test-deps:
+          requires:
+            - prep-deps-npm
       - test-e2e-chrome:
-=======
-      - test-deps:
-          requires:
-            - prep-deps-npm
-      - test-e2e:
->>>>>>> 096851d0
           requires:
             - prep-deps-npm
             - prep-build
@@ -159,9 +155,6 @@
           name: Test
           command: npm run lint
 
-<<<<<<< HEAD
-  test-e2e-chrome:
-=======
   test-deps:
     docker:
       - image: circleci/node:8-browsers
@@ -173,8 +166,7 @@
           name: Test
           command: npx nsp check
 
-  test-e2e:
->>>>>>> 096851d0
+  test-e2e-chrome:
     docker:
       - image: circleci/node:8-browsers
     steps:
