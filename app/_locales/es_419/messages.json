{
  "about": {
    "message": "Acerca de"
  },
  "aboutSettingsDescription": {
    "message": "Versión, centro de soporte técnico e información de contacto"
  },
  "acceleratingATransaction": {
    "message": "* Usar un precio de gas más alto para acelerar una transacción aumenta las posibilidades de un procesamiento más rápido en la red, pero esto no siempre se garantiza."
  },
  "acceptTermsOfUse": {
    "message": "Leí y estoy de acuerdo con $1",
    "description": "$1 is the `terms` message"
  },
  "accessAndSpendNotice": {
    "message": "$1 puede acceder y gastar hasta este importe máximo",
    "description": "$1 is the url of the site requesting ability to spend"
  },
  "accessingYourCamera": {
    "message": "Accediendo a la cámara…"
  },
  "account": {
    "message": "Cuenta"
  },
  "accountDetails": {
    "message": "Detalles de la cuenta"
  },
  "accountName": {
    "message": "Nombre de la cuenta"
  },
  "accountOptions": {
    "message": "Opciones de la cuenta"
  },
  "accountSelectionRequired": {
    "message": "Debe seleccionar una cuenta."
  },
  "active": {
    "message": "Activo"
  },
  "activity": {
    "message": "Actividad"
  },
  "activityLog": {
    "message": "registro de actividad"
  },
  "addAcquiredTokens": {
    "message": "Agregar los tokens que adquirió con MetaMask"
  },
  "addAlias": {
    "message": "Agregar alias"
  },
  "addContact": {
    "message": "Agregar contacto"
  },
  "addEthereumChainConfirmationDescription": {
    "message": "Esto permitirá que la red se utilice en MetaMask."
  },
  "addEthereumChainConfirmationRisks": {
    "message": "MetaMask no verifica redes personalizadas."
  },
  "addEthereumChainConfirmationRisksLearnMore": {
    "message": "Obtenga más información sobre $1.",
    "description": "$1 is a link with text that is provided by the 'addEthereumChainConfirmationRisksLearnMoreLink' key"
  },
  "addEthereumChainConfirmationRisksLearnMoreLink": {
    "message": "estafas y riesgos de seguridad de la red",
    "description": "Link text for the 'addEthereumChainConfirmationRisksLearnMore' translation key"
  },
  "addEthereumChainConfirmationTitle": {
    "message": "¿Permitir que este sitio agregue una red?"
  },
  "addFriendsAndAddresses": {
    "message": "Agregue amigos y direcciones de confianza"
  },
  "addNetwork": {
    "message": "Agregar red"
  },
  "addRecipient": {
    "message": "Agregar destinatario"
  },
  "addSuggestedTokens": {
    "message": "Agregar tokens sugeridos"
  },
  "addToAddressBook": {
    "message": "Agregar a la libreta de direcciones"
  },
  "addToAddressBookModalPlaceholder": {
    "message": "p. ej., John D."
  },
  "addToken": {
    "message": "Agregar token"
  },
  "addTokens": {
    "message": "Agregar tokens"
  },
  "advanced": {
    "message": "Avanzado"
  },
  "advancedOptions": {
    "message": "Opciones avanzadas"
  },
  "advancedSettingsDescription": {
    "message": "Acceder a recursos para desarrolladores, descargar registros de estado, restablecer cuenta, configurar redes de prueba y RPC personalizada"
  },
  "affirmAgree": {
    "message": "Acepto"
  },
  "aggregatorFeeCost": {
    "message": "Cuota de red de agregador"
  },
  "alertDisableTooltip": {
    "message": "Esto se puede modificar en \"Configuración > Alertas\""
  },
  "alertSettingsUnconnectedAccount": {
    "message": "Explorando un sitio web con una cuenta no conectada seleccionada"
  },
  "alertSettingsUnconnectedAccountDescription": {
    "message": "Esta alerta aparece en la ventana emergente cuando explora un sitio conectado de Web3, pero la cuenta actualmente seleccionada no está conectada."
  },
  "alertSettingsWeb3ShimUsage": {
    "message": "Cuando un sitio web intenta utilizar la API de window.web3 que se eliminó"
  },
  "alertSettingsWeb3ShimUsageDescription": {
    "message": "Esta alerta aparece en la ventana emergente cuando explora un sitio que intenta utilizar la API de window.web3 que se eliminó y que puede que no funcione."
  },
  "alerts": {
    "message": "Alertas"
  },
  "alertsSettingsDescription": {
    "message": "Habilitar o deshabilitar cada alerta"
  },
  "allowExternalExtensionTo": {
    "message": "Permitir que esta extensión externa haga lo siguiente:"
  },
  "allowOriginSpendToken": {
    "message": "¿Permitir que $1 gaste su $2?",
    "description": "$1 is the url of the site and $2 is the symbol of the token they are requesting to spend"
  },
  "allowThisSiteTo": {
    "message": "Permitir que este sitio haga lo siguiente:"
  },
  "allowWithdrawAndSpend": {
    "message": "Permitir que se retire $1 y gastar hasta el siguiente importe:",
    "description": "The url of the site that requested permission to 'withdraw and spend'"
  },
  "amount": {
    "message": "Importe"
  },
  "amountWithColon": {
    "message": "Importe:"
  },
  "appDescription": {
    "message": "Una cartera de Ethereum en el explorador",
    "description": "The description of the application"
  },
  "appName": {
    "message": "MetaMask",
    "description": "The name of the application"
  },
  "approvalAndAggregatorTxFeeCost": {
    "message": "Cuota de red de agregador y aprobación"
  },
  "approvalTxGasCost": {
    "message": "Costo de gas por transacción de aprobación"
  },
  "approve": {
    "message": "Aprobar límite de gastos"
  },
  "approveButtonText": {
    "message": "Aprobar"
  },
  "approveSpendLimit": {
    "message": "Aprobar límite de gastos de $1",
    "description": "The token symbol that is being approved"
  },
  "approved": {
    "message": "Aprobado"
  },
  "asset": {
    "message": "Activo"
  },
  "assetOptions": {
    "message": "Opciones de activos"
  },
  "assets": {
    "message": "Activos"
  },
  "attemptToCancel": {
    "message": "¿Intentar cancelar?"
  },
  "attemptToCancelDescription": {
    "message": "Enviar este intento no garantiza que se cancelará la transacción original. Si el intento de cancelación se completa correctamente, se le cobrará la cuota de transacción anterior."
  },
  "attemptingConnect": {
    "message": "Intentando una conexión a la cadena de bloques."
  },
  "attributions": {
    "message": "Atribuciones"
  },
  "authorizedPermissions": {
    "message": "Ha autorizado los siguientes permisos"
  },
  "autoLockTimeLimit": {
    "message": "Temporizador con bloqueo automático (minutos)"
  },
  "autoLockTimeLimitDescription": {
    "message": "Establezca el tiempo de inactividad en minutos antes de que se bloquee MetaMask."
  },
  "average": {
    "message": "Promedio"
  },
  "back": {
    "message": "Volver"
  },
  "backToAll": {
    "message": "Volver a Todos"
  },
  "backupApprovalInfo": {
    "message": "Este código secreto es necesario para que recupere la cartera en caso de que pierda el dispositivo, olvide su contraseña, tenga que volver a instalar MetaMask o quiera acceder a la cartera en otro dispositivo."
  },
  "backupApprovalNotice": {
    "message": "Cree una copia de seguridad del código de recuperación secreto para mantener protegidos sus fondos y su cartera."
  },
  "backupNow": {
    "message": "Crear copia de seguridad ahora"
  },
  "balance": {
    "message": "Saldo"
  },
  "balanceOutdated": {
    "message": "Es posible que el saldo esté desactualizado"
  },
  "basic": {
    "message": "Básico"
  },
  "blockExplorerUrl": {
    "message": "Dirección URL del explorador de bloques"
  },
  "blockExplorerUrlDefinition": {
    "message": "La dirección URL que se utiliza como explorador de bloques de esta red."
  },
  "blockExplorerView": {
    "message": "Ver cuenta en $1",
    "description": "$1 replaced by URL for custom block explorer"
  },
  "blockiesIdenticon": {
    "message": "Usar Blockies Identicon"
  },
  "browserNotSupported": {
    "message": "El explorador no es compatible…"
  },
  "builContactList": {
    "message": "Cree su lista de contactos"
  },
  "builtInCalifornia": {
    "message": "MetaMask se diseñó y compiló en California."
  },
  "buy": {
    "message": "Comprar"
  },
  "buyWithWyre": {
    "message": "Comprar ETH con Wyre"
  },
  "buyWithWyreDescription": {
    "message": "Wyre le permite usar una tarjeta de débito para depositar ETH directamente en su cuenta de MetaMask."
  },
  "bytes": {
    "message": "Bytes"
  },
  "canToggleInSettings": {
    "message": "Puede volver a activar esta notificación desde Configuración > Alertas."
  },
  "cancel": {
    "message": "Cancelar"
  },
  "cancellationGasFee": {
    "message": "Cuota de gas por cancelación"
  },
  "cancelled": {
    "message": "Cancelado"
  },
  "chainId": {
    "message": "Identificador de cadena"
  },
  "chainIdDefinition": {
    "message": "El identificador de cadena que se utiliza para firmar transacciones en esta red."
  },
  "chromeRequiredForHardwareWallets": {
    "message": "Debe usar MetaMask en Google Chrome para poder conectarse a su cartera de hardware."
  },
  "clickToRevealSeed": {
    "message": "Haga clic aquí para revelar las palabras secretas"
  },
  "close": {
    "message": "Cerrar"
  },
  "confirm": {
    "message": "Confirmar"
  },
  "confirmPassword": {
    "message": "Confirmar contraseña"
  },
  "confirmSecretBackupPhrase": {
    "message": "Confirmar la frase secreta de respaldo"
  },
  "confirmed": {
    "message": "Confirmado"
  },
  "confusableUnicode": {
    "message": "“$1” es similar a “$2”."
  },
  "confusableZeroWidthUnicode": {
    "message": "Se encontró un carácter de ancho cero."
  },
  "confusingEnsDomain": {
    "message": "Se detectó un carácter que puede confundirse con otro similar en el nombre de ENS. Verifique el nombre de ENS para evitar una posible estafa."
  },
  "congratulations": {
    "message": "Felicitaciones"
  },
  "connect": {
    "message": "Conectar"
  },
  "connectAccountOrCreate": {
    "message": "Conectar cuenta o crear nueva"
  },
  "connectHardwareWallet": {
    "message": "Conectar la cartera de hardware"
  },
  "connectManually": {
    "message": "Conectarse manualmente al sitio actual"
  },
  "connectTo": {
    "message": "Conectarse a $1",
    "description": "$1 is the name/origin of a web3 site/application that the user can connect to metamask"
  },
  "connectToAll": {
    "message": "Conectarse a todas sus $1",
    "description": "$1 will be replaced by the translation of connectToAllAccounts"
  },
  "connectToAllAccounts": {
    "message": "cuentas",
    "description": "will replace $1 in connectToAll, completing the sentence 'connect to all of your accounts', will be text that shows list of accounts on hover"
  },
  "connectToMultiple": {
    "message": "Conectarse a $1",
    "description": "$1 will be replaced by the translation of connectToMultipleNumberOfAccounts"
  },
  "connectToMultipleNumberOfAccounts": {
    "message": "$1 cuentas",
    "description": "$1 is the number of accounts to which the web3 site/application is asking to connect; this will substitute $1 in connectToMultiple"
  },
  "connectWithMetaMask": {
    "message": "Conectarse con MetaMask"
  },
  "connectedAccountsDescriptionPlural": {
    "message": "Tiene $1 cuentas conectadas a este sitio.",
    "description": "$1 is the number of accounts"
  },
  "connectedAccountsDescriptionSingular": {
    "message": "Tiene 1 cuenta conectada a este sitio."
  },
  "connectedAccountsEmptyDescription": {
    "message": "MetaMask no está conectado a este sitio. Para conectarse a un sitio de Web3, busque el botón de conexión en su sitio."
  },
  "connectedSites": {
    "message": "Sitios conectados"
  },
  "connectedSitesDescription": {
    "message": "$1 está conectado a estos sitios. Pueden ver la dirección de su cuenta.",
    "description": "$1 is the account name"
  },
  "connectedSitesEmptyDescription": {
    "message": "$1 no está conectado a ningún sitio.",
    "description": "$1 is the account name"
  },
  "connecting": {
    "message": "Estableciendo conexión…"
  },
  "connectingTo": {
    "message": "Estableciendo conexión a $1"
  },
  "connectingToGoerli": {
    "message": "Estableciendo conexión a la red de prueba Goerli"
  },
  "connectingToKovan": {
    "message": "Estableciendo conexión a la red de prueba Kovan"
  },
  "connectingToMainnet": {
    "message": "Estableciendo conexión a la red principal de Ethereum"
  },
  "connectingToRinkeby": {
    "message": "Estableciendo conexión a la red de prueba Rinkeby"
  },
  "connectingToRopsten": {
    "message": "Estableciendo conexión a la red de prueba Ropsten"
  },
  "contactUs": {
    "message": "Contáctenos"
  },
  "contacts": {
    "message": "Contactos"
  },
  "contactsSettingsDescription": {
    "message": "Agregar, editar, quitar y administrar sus contactos"
  },
  "continue": {
    "message": "Continuar"
  },
  "continueToWyre": {
    "message": "Continuar a Wyre"
  },
  "contractAddressError": {
    "message": "Está enviando tokens a la dirección de contrato del token. Esto puede provocar la pérdida de los tokens."
  },
  "contractDeployment": {
    "message": "Implementación de contrato"
  },
  "contractInteraction": {
    "message": "Interacción con el contrato"
  },
  "copiedExclamation": {
    "message": "¡Copiado!"
  },
  "copiedTransactionId": {
    "message": "Id. de transacción copiado"
  },
  "copyAddress": {
    "message": "Copiar dirección al Portapapeles"
  },
  "copyPrivateKey": {
    "message": "Esta es su clave privada (haga clic para copiarla)"
  },
  "copyToClipboard": {
    "message": "Copiar al Portapapeles"
  },
  "copyTransactionId": {
    "message": "Copiar id. de transacción"
  },
  "create": {
    "message": "Crear"
  },
  "createAWallet": {
    "message": "Crear una cartera"
  },
  "createAccount": {
    "message": "Crear cuenta"
  },
  "createPassword": {
    "message": "Crear contraseña"
  },
  "currencyConversion": {
    "message": "Conversión de moneda"
  },
  "currencySymbol": {
    "message": "Símbolo de moneda"
  },
  "currencySymbolDefinition": {
    "message": "El símbolo bursátil que se muestra para la moneda de esta red."
  },
  "currentAccountNotConnected": {
    "message": "La cuenta actual no está conectada"
  },
  "currentExtension": {
    "message": "Página de extensión actual"
  },
  "currentLanguage": {
    "message": "Idioma actual"
  },
  "customGas": {
    "message": "Personalizar gas"
  },
  "customGasSubTitle": {
    "message": "Aumentar la cuota puede disminuir los tiempos de procesamiento, pero no está garantizado."
  },
  "customRPC": {
    "message": "RPC personalizada"
  },
  "customSpendLimit": {
    "message": "Límite de gastos personalizado"
  },
  "customToken": {
    "message": "Token personalizado"
  },
  "dataBackupFoundInfo": {
    "message": "Se crearon copias de seguridad de algunos de los datos de la cuenta durante una instalación anterior de MetaMask. Esto podría incluir configuraciones, contactos y tokens. ¿Le gustaría restaurar estos datos ahora?"
  },
  "decimal": {
    "message": "Decimales del token"
  },
  "decimalsMustZerotoTen": {
    "message": "Los decimales deben ser al menos 0 y no más de 36."
  },
  "decrypt": {
    "message": "Descifrar"
  },
  "decryptCopy": {
    "message": "Copiar mensaje cifrado"
  },
  "decryptInlineError": {
    "message": "Este mensaje no se puede descifrar debido al error: $1",
    "description": "$1 is error message"
  },
  "decryptMessageNotice": {
    "message": "$1 quisiera leer este mensaje para completar la acción",
    "description": "$1 is the web3 site name"
  },
  "decryptMetamask": {
    "message": "Descifrar mensaje"
  },
  "decryptRequest": {
    "message": "Descifrar solicitud"
  },
  "defaultNetwork": {
    "message": "La red predeterminada para las transacciones de ether es la red principal."
  },
  "delete": {
    "message": "Eliminar"
  },
  "deleteAccount": {
    "message": "Eliminar cuenta"
  },
  "deleteNetwork": {
    "message": "¿Eliminar red?"
  },
  "deleteNetworkDescription": {
    "message": "¿Está seguro de que quiere eliminar esta red?"
  },
  "depositEther": {
    "message": "Depositar ether"
  },
  "details": {
    "message": "Detalles"
  },
  "directDepositEther": {
    "message": "Depositar ether directamente"
  },
  "directDepositEtherExplainer": {
    "message": "Si ya tiene algunos ethers, la forma más rápida de tenerlos en la cartera nueva es mediante depósito directo."
  },
  "disconnect": {
    "message": "Desconectar"
  },
  "disconnectAllAccounts": {
    "message": "Desconectar todas las cuentas"
  },
  "disconnectAllAccountsConfirmationDescription": {
    "message": "¿Está seguro de que se quiere desconectar? Podría perder la funcionalidad del sitio."
  },
  "disconnectPrompt": {
    "message": "Desconectar $1"
  },
  "disconnectThisAccount": {
    "message": "Desconectar esta cuenta"
  },
  "dismiss": {
    "message": "Ignorar"
  },
  "dismissReminderDescriptionField": {
    "message": "Active esta opción para ignorar el recordatorio de respaldo de la frase de recuperación. Le recomendamos que respalde la frase secreta de recuperación para evitar la pérdida de fondos."
  },
  "dismissReminderField": {
    "message": "Ignorar el recordatorio de respaldo de la frase de recuperación"
  },
  "domain": {
    "message": "Dominio"
  },
  "done": {
    "message": "Hecho"
  },
  "dontShowThisAgain": {
    "message": "No volver a mostrar"
  },
  "downloadGoogleChrome": {
    "message": "Descargar Google Chrome"
  },
  "downloadSecretBackup": {
    "message": "Descargue esta frase secreta de respaldo y guárdela en un medio de almacenamiento o disco duro externo cifrado."
  },
  "downloadStateLogs": {
    "message": "Descargar registros de estado"
  },
  "dropped": {
    "message": "Abandonado"
  },
  "edit": {
    "message": "Editar"
  },
  "editContact": {
    "message": "Editar contacto"
  },
  "editNonceField": {
    "message": "Editar nonce"
  },
  "editNonceMessage": {
    "message": "Esta es una función avanzada, úsela con precaución."
  },
  "editPermission": {
    "message": "Editar permiso"
  },
  "encryptionPublicKeyNotice": {
    "message": "$1 quisiera su clave pública de cifrado. Al aceptar, este sitio podrá redactar mensajes cifrados para usted.",
    "description": "$1 is the web3 site name"
  },
  "encryptionPublicKeyRequest": {
    "message": "Solicitar clave pública de cifrado"
  },
  "endOfFlowMessage1": {
    "message": "Pasó la prueba. Es importante que guarde la frase secreta de recuperación en un lugar seguro."
  },
  "endOfFlowMessage10": {
    "message": "Todo listo"
  },
  "endOfFlowMessage2": {
    "message": "Sugerencias de almacenamiento seguro"
  },
  "endOfFlowMessage3": {
    "message": "Guarde una copia de seguridad en varios lugares."
  },
  "endOfFlowMessage4": {
    "message": "No comparta la frase con nadie."
  },
  "endOfFlowMessage5": {
    "message": "Tenga cuidado con el phishing. MetaMask nunca le pedirá la frase secreta de recuperación sin anticipárselo."
  },
  "endOfFlowMessage6": {
    "message": "Si necesita volver a crear una copia de seguridad de la frase secreta de recuperación, puede encontrarla en Configuración -> Seguridad."
  },
  "endOfFlowMessage7": {
    "message": "Si tiene preguntas o nota movimientos sospechosos, comuníquese con soporte técnico $1.",
    "description": "$1 is a clickable link with text defined by the 'here' key. The link will open to a form where users can file support tickets."
  },
  "endOfFlowMessage8": {
    "message": "MetaMask no puede recuperar la frase secreta de recuperación."
  },
  "endOfFlowMessage9": {
    "message": "Obtenga más información."
  },
  "endpointReturnedDifferentChainId": {
    "message": "El punto de conexión devolvió un id. de cadena diferente: $1",
    "description": "$1 is the return value of eth_chainId from an RPC endpoint"
  },
  "ensNotFoundOnCurrentNetwork": {
    "message": "El nombre de ENS no se encuentra en la red actual. Intente cambiar a la red principal de Ethereum."
  },
  "ensRegistrationError": {
    "message": "Error en el registro del nombre de ENS"
  },
  "enterAnAlias": {
    "message": "Escribir un alias"
  },
  "enterMaxSpendLimit": {
    "message": "Escribir límite máximo de gastos"
  },
  "enterPassword": {
    "message": "Escribir contraseña"
  },
  "enterPasswordContinue": {
    "message": "Escribir contraseña para continuar"
  },
  "errorCode": {
    "message": "Código: $1",
    "description": "Displayed error code for debugging purposes. $1 is the error code"
  },
  "errorDetails": {
    "message": "Detalles del error",
    "description": "Title for collapsible section that displays error details for debugging purposes"
  },
  "errorMessage": {
    "message": "Mensaje: $1",
    "description": "Displayed error message for debugging purposes. $1 is the error message"
  },
  "errorName": {
    "message": "Código: $1",
    "description": "Displayed error name for debugging purposes. $1 is the error name"
  },
  "errorPageMessage": {
    "message": "Vuelva a cargar la página para intentarlo de nuevo o comuníquese con soporte técnico $1.",
    "description": "Message displayed on generic error page in the fullscreen or notification UI, $1 is a clickable link with text defined by the 'here' key. The link will open to a form where users can file support tickets."
  },
  "errorPagePopupMessage": {
    "message": "Cierre la ventana emergente y vuelva a abrirla para intentarlo de nuevo o comuníquese con soporte técnico $1.",
    "description": "Message displayed on generic error page in the popup UI, $1 is a clickable link with text defined by the 'here' key. The link will open to a form where users can file support tickets."
  },
  "errorPageTitle": {
    "message": "MetaMask encontró un error",
    "description": "Title of generic error page"
  },
  "errorStack": {
    "message": "Pila:",
    "description": "Title for error stack, which is displayed for debugging purposes"
  },
  "estimatedProcessingTimes": {
    "message": "Tiempos de procesamiento estimados"
  },
  "ethGasPriceFetchWarning": {
    "message": "Se muestra el precio del gas de respaldo, ya que el servicio para calcular el precio del gas principal no se encuentra disponible en este momento."
  },
  "eth_accounts": {
    "message": "Ver las direcciones de las cuentas permitidas (requerido)",
    "description": "The description for the `eth_accounts` permission"
  },
  "ethereumPublicAddress": {
    "message": "Dirección pública de Ethereum"
  },
  "etherscan": {
    "message": "Etherscan"
  },
  "etherscanView": {
    "message": "Ver cuenta en Etherscan"
  },
  "expandView": {
    "message": "Expandir vista"
  },
  "exportPrivateKey": {
    "message": "Exportar clave privada"
  },
  "externalExtension": {
    "message": "Extensión externa"
  },
  "extraApprovalGas": {
    "message": "+$1 gas por aprobación",
    "description": "Expresses an additional gas amount the user will have to pay, on top of some other displayed amount. $1 is a decimal amount of gas"
  },
  "failed": {
    "message": "Con errores"
  },
  "failedToFetchChainId": {
    "message": "No se pudo capturar el id. de cadena. ¿La dirección URL de RPC es correcta?"
  },
  "failureMessage": {
    "message": "Se produjo un error y no pudimos completar la acción"
  },
  "fast": {
    "message": "Rápido"
  },
  "fastest": {
    "message": "El más rápido"
  },
  "feeAssociatedRequest": {
    "message": "Esta solicitud tiene asociada una cuota."
  },
  "fiat": {
    "message": "Fiduciaria",
    "description": "Exchange type"
  },
  "fileImportFail": {
    "message": "¿No funciona la importación del archivo? Haga clic aquí.",
    "description": "Helps user import their account from a JSON file"
  },
  "forbiddenIpfsGateway": {
    "message": "Puerta de enlace de IPFS prohibida: especifique una puerta de enlace de CID"
  },
  "forgetDevice": {
    "message": "Olvidar este dispositivo"
  },
  "from": {
    "message": "De"
  },
  "fromAddress": {
    "message": "De: $1",
    "description": "$1 is the address to include in the From label. It is typically shortened first using shortenAddress"
  },
  "functionApprove": {
    "message": "Función: Aprobar"
  },
  "functionType": {
    "message": "Tipo de función"
  },
  "gasLimit": {
    "message": "Límite de gas"
  },
  "gasLimitInfoTooltipContent": {
    "message": "El límite de gas es la cantidad máxima de unidades de gas que está dispuesto a gastar."
  },
  "gasLimitTooLow": {
    "message": "El límite de gas debe ser al menos 21 000"
  },
  "gasLimitTooLowWithDynamicFee": {
    "message": "El límite de gas debe ser al menos $1",
    "description": "$1 is the custom gas limit, in decimal."
  },
  "gasPrice": {
    "message": "Precio de gas (GWEI)"
  },
  "gasPriceExcessive": {
    "message": "Su cuota de gas es demasiado alta. Considere reducir el importe."
  },
  "gasPriceExcessiveInput": {
    "message": "El precio del gas es excesivo"
  },
  "gasPriceExtremelyLow": {
    "message": "Precio de gas extremadamente bajo"
  },
  "gasPriceFetchFailed": {
    "message": "Se produjo un error al calcular el precio del gas debido a una falla en la red."
  },
  "gasPriceInfoTooltipContent": {
    "message": "El precio de gas especifica la cantidad de ethers que está dispuesto a pagar por cada unidad de gas."
  },
  "gasUsed": {
    "message": "Gas usado"
  },
  "gdprMessage": {
    "message": "Estos datos son agregados y, por lo tanto, son anónimos para los fines del Reglamento General de Protección de Datos (UE) 2016/679. Para obtener más información relacionada con nuestras prácticas de seguridad, consulte $1.",
    "description": "$1 refers to the gdprMessagePrivacyPolicy message, the translation of which is meant to be used exclusively in the context of gdprMessage"
  },
  "gdprMessagePrivacyPolicy": {
    "message": "Política de privacidad aquí",
    "description": "this translation is intended to be exclusively used as the replacement for the $1 in the gdprMessage translation"
  },
  "general": {
    "message": "General"
  },
  "generalSettingsDescription": {
    "message": "Conversión de moneda, moneda principal, idioma, Blockies Identicon"
  },
  "getEther": {
    "message": "Obtener ether"
  },
  "getEtherFromFaucet": {
    "message": "Obtener ether de un faucet para $1",
    "description": "Displays network name for Ether faucet"
  },
  "getStarted": {
    "message": "Empezar"
  },
  "goerli": {
    "message": "Red de prueba Goerli"
  },
  "happyToSeeYou": {
    "message": "Nos alegra verlo."
  },
  "hardware": {
    "message": "Hardware"
  },
  "hardwareWalletConnected": {
    "message": "Cartera de hardware conectada"
  },
  "hardwareWalletLegacyDescription": {
    "message": "(legacy)",
    "description": "Text representing the MEW path"
  },
  "hardwareWalletSupportLinkConversion": {
    "message": "Haga clic aquí"
  },
  "hardwareWallets": {
    "message": "Conectar una cartera de hardware"
  },
  "hardwareWalletsMsg": {
    "message": "Seleccione una cartera de hardware que desee usar con MetaMask."
  },
  "here": {
    "message": "aquí",
    "description": "as in -click here- for more information (goes with troubleTokenBalances)"
  },
  "hexData": {
    "message": "Datos hexadecimales"
  },
  "hide": {
    "message": "Ocultar"
  },
  "hideTokenPrompt": {
    "message": "¿Ocultar token?"
  },
  "hideTokenSymbol": {
    "message": "Ocultar $1",
    "description": "$1 is the symbol for a token (e.g. 'DAI')"
  },
  "hideZeroBalanceTokens": {
    "message": "Ocultar tokens sin saldo"
  },
  "history": {
    "message": "Historial"
  },
  "import": {
    "message": "Importar",
    "description": "Button to import an account from a selected file"
  },
  "importAccount": {
    "message": "Importar cuenta"
  },
  "importAccountLinkText": {
    "message": "importar con la frase secreta de recuperación"
  },
  "importAccountMsg": {
    "message": " Las cuentas importadas no se asociarán con la frase secreta de recuperación de la cuenta original de MetaMask. Más información sobre las cuentas importadas "
  },
  "importAccountSeedPhrase": {
    "message": "Importar una cuenta con la frase secreta de recuperación"
  },
  "importAccountText": {
    "message": "o $1",
    "description": "$1 represents the text from `importAccountLinkText` as a link"
  },
  "importWallet": {
    "message": "Importar cartera"
  },
  "importYourExisting": {
    "message": "Importar la cartera existente con una frase secreta de recuperación"
  },
  "imported": {
    "message": "Importado",
    "description": "status showing that an account has been fully loaded into the keyring"
  },
  "infuraBlockedNotification": {
    "message": "MetaMask no se pudo conectar al host de la cadena de bloques. Revise las razones posibles $1.",
    "description": "$1 is a clickable link with with text defined by the 'here' key"
  },
  "initialTransactionConfirmed": {
    "message": "La red confirmó la transacción inicial. Haga clic en Aceptar para volver."
  },
  "insufficientBalance": {
    "message": "Saldo insuficiente."
  },
  "insufficientFunds": {
    "message": "Fondos insuficientes."
  },
  "insufficientTokens": {
    "message": "Tokens insuficientes."
  },
  "invalidAddress": {
    "message": "Dirección no válida"
  },
  "invalidAddressRecipient": {
    "message": "La dirección del destinatario no es válida"
  },
  "invalidAddressRecipientNotEthNetwork": {
    "message": "No es una red ETH; configurar en minúsculas"
  },
  "invalidBlockExplorerURL": {
    "message": "Dirección URL del explorador de bloques no válida"
  },
  "invalidChainIdTooBig": {
    "message": "Identificador de cadena no válido. El identificador de cadena es demasiado grande."
  },
  "invalidCustomNetworkAlertContent1": {
    "message": "Es necesario volver a especificar el id. de la cadena para la red virtual “$1”.",
    "description": "$1 is the name/identifier of the network."
  },
  "invalidCustomNetworkAlertContent2": {
    "message": "Para protegerlo de proveedores de red malintencionados o defectuosos, ahora se requieren id. de cadena para todas las redes personalizadas."
  },
  "invalidCustomNetworkAlertContent3": {
    "message": "Vaya a Configuración > Red y especifique el id. de cadena. Puede encontrar los id. de cadena de las redes más populares en $1.",
    "description": "$1 is a link to https://chainid.network"
  },
  "invalidCustomNetworkAlertTitle": {
    "message": "Red personalizada no válida"
  },
  "invalidHexNumber": {
    "message": "Número hexadecimal no válido."
  },
  "invalidHexNumberLeadingZeros": {
    "message": "Número hexadecimal no válido. Quite todos los ceros iniciales."
  },
  "invalidIpfsGateway": {
    "message": "Puerta de enlace de IPFS no válida: el valor debe ser una dirección URL válida"
  },
  "invalidNumber": {
    "message": "Número no válido. Escriba un número decimal o un número hexadecimal con el prefijo “0x”."
  },
  "invalidNumberLeadingZeros": {
    "message": "Número no válido. Quite todos los ceros iniciales."
  },
  "invalidRPC": {
    "message": "Dirección URL de RPC no válida"
  },
  "invalidSeedPhrase": {
    "message": "Frase secreta de recuperación no válida"
  },
  "ipfsGateway": {
    "message": "Puerta de enlace de IPFS"
  },
  "ipfsGatewayDescription": {
    "message": "Escriba la dirección URL de la puerta de enlace de IPFS CID para usar la resolución de contenido de ENS."
  },
  "jsonFile": {
    "message": "Archivo JSON",
    "description": "format for importing an account"
  },
  "knownAddressRecipient": {
    "message": "Dirección de contrato conocida."
  },
  "knownTokenWarning": {
    "message": "Esta acción editará tokens que ya estén enumerados en la cartera y que se pueden usar para engañarlo. Apruebe solo si está seguro de que quiere cambiar lo que representan estos tokens."
  },
  "kovan": {
    "message": "Red de prueba Kovan"
  },
  "lastConnected": {
    "message": "Última conexión"
  },
  "learnMore": {
    "message": "Más información"
  },
  "ledgerAccountRestriction": {
    "message": "Debe usar su última cuenta antes de poder agregar una nueva."
  },
  "ledgerLiveAdvancedSetting": {
    "message": "Utilizar Ledger Live"
  },
  "ledgerLiveAdvancedSettingDescription": {
    "message": "El nuevo puente Ledger Live le permite utilizar su Ledger de forma más sencilla.  Disponible solo en Google Chrome."
  },
  "ledgerLiveApp": {
    "message": "Aplicación de Ledger Live"
  },
  "ledgerLocked": {
    "message": "No se pudo establecer la conexión con el dispositivo Ledger. Asegúrese de que el dispositivo está desbloqueado y que la aplicación de Ethereum está abierta."
  },
  "ledgerTimeout": {
    "message": "Ledger Live tardó mucho en responder o se excedió el tiempo de espera de la conexión. Asegúrese de que la aplicación de Ledger Live está abierta y que su dispositivo está desbloqueado."
  },
  "letsGoSetUp": {
    "message": "Sí, vamos a establecer la configuración."
  },
  "likeToAddTokens": {
    "message": "¿Le gustaría agregar estos tokens?"
  },
  "links": {
    "message": "Vínculos"
  },
  "loadMore": {
    "message": "Cargar más"
  },
  "loading": {
    "message": "Cargando…"
  },
  "loadingTokens": {
    "message": "Cargando tokens…"
  },
  "localhost": {
    "message": "Host local 8545"
  },
  "lock": {
    "message": "Bloquear"
  },
  "lockTimeTooGreat": {
    "message": "El tiempo de bloqueo es demasiado largo"
  },
  "mainnet": {
    "message": "Red principal de Ethereum"
<<<<<<< HEAD
=======
  },
  "makeAnotherSwap": {
    "message": "Crear un nuevo canje"
>>>>>>> 2bfc3a09
  },
  "max": {
    "message": "Máx."
  },
  "memo": {
    "message": "memorándum"
  },
  "memorizePhrase": {
    "message": "Memorice esta frase."
  },
  "message": {
    "message": "Mensaje"
  },
  "metaMaskConnectStatusParagraphOne": {
    "message": "Ahora tiene más control sobre las conexiones de su cuenta en MetaMask."
  },
  "metaMaskConnectStatusParagraphThree": {
    "message": "Haga clic en él para administrar las cuentas conectadas."
  },
  "metaMaskConnectStatusParagraphTwo": {
    "message": "El botón de estado de la conexión muestra si el sitio web que visita está conectado a la cuenta seleccionada actualmente."
  },
  "metamaskDescription": {
    "message": "Conectándolo a Ethereum y a la Web descentralizada."
  },
  "metamaskSwapsOfflineDescription": {
    "message": "MetaMask Swaps está en mantenimiento. Vuelva a comprobarlo más tarde."
  },
  "metamaskVersion": {
    "message": "Versión de MetaMask"
  },
  "metametricsCommitmentsAllowOptOut": {
    "message": "Permitirle siempre optar por no participar a través de Configuración"
  },
  "metametricsCommitmentsBoldNever": {
    "message": "Nunca",
    "description": "This string is localized separately from some of the commitments so that we can bold it"
  },
  "metametricsCommitmentsIntro": {
    "message": "MetaMask…"
  },
  "metametricsCommitmentsNeverCollectIP": {
    "message": "$1 recopilará su dirección IP completa",
    "description": "The $1 is the bolded word 'Never', from 'metametricsCommitmentsBoldNever'"
  },
  "metametricsCommitmentsNeverCollectKeysEtc": {
    "message": "$1 recopilará claves, direcciones, transacciones, saldos, hashes o cualquier otra información personal",
    "description": "The $1 is the bolded word 'Never', from 'metametricsCommitmentsBoldNever'"
  },
  "metametricsCommitmentsNeverSellDataForProfit": {
    "message": "$1 venderá datos con afán de lucro. ¡Jamás!",
    "description": "The $1 is the bolded word 'Never', from 'metametricsCommitmentsBoldNever'"
  },
  "metametricsCommitmentsSendAnonymizedEvents": {
    "message": "Enviar eventos de vistas de página y clics anónimos"
  },
  "metametricsHelpImproveMetaMask": {
    "message": "Ayúdenos a mejorar MetaMask"
  },
  "metametricsOptInDescription": {
    "message": "A MetaMask le gustaría recopilar datos de uso para entender mejor cómo los usuarios interactúan con la extensión. Estos datos se usarán para mejorar de manera continua la usabilidad y la experiencia de usuario de nuestro producto y del ecosistema de Ethereum."
  },
  "mismatchedChain": {
    "message": "Los detalles de la red de este identificador de cadena no coinciden con nuestros registros. Antes de continuar, le recomendamos que $1.",
    "description": "$1 is a clickable link with text defined by the 'mismatchedChainLinkText' key"
  },
  "mismatchedChainLinkText": {
    "message": "verifique los detalles de la red",
    "description": "Serves as link text for the 'mismatchedChain' key. This text will be embedded inside the translation for that key."
  },
  "mobileSyncText": {
    "message": "Escriba su contraseña para confirmar que es usted."
  },
  "mustSelectOne": {
    "message": "Debe seleccionar al menos 1 token."
  },
  "myAccounts": {
    "message": "Mis cuentas"
  },
  "name": {
    "message": "Nombre"
  },
  "needEtherInWallet": {
    "message": "Para interactuar con aplicaciones descentralizadas mediante MetaMask, necesitará ethers en su cartera."
  },
  "needHelp": {
    "message": "¿Necesita ayuda? Comuníquese con $1",
    "description": "$1 represents `needHelpLinkText`, the text which goes in the help link"
  },
  "needHelpLinkText": {
    "message": "Soporte de MetaMask"
  },
  "needImportFile": {
    "message": "Debe seleccionar un archivo para la importación.",
    "description": "User is important an account and needs to add a file to continue"
  },
  "negativeETH": {
    "message": "No se pueden enviar cantidades negativas de ETH."
  },
  "networkDetails": {
    "message": "Detalles de la red"
  },
  "networkName": {
    "message": "Nombre de la red"
  },
  "networkNameBSC": {
    "message": "BSC"
  },
  "networkNameDefinition": {
    "message": "El nombre asociado a esta red."
  },
  "networkNameEthereum": {
    "message": "Ethereum"
  },
  "networkNameTestnet": {
    "message": "Red de prueba"
  },
  "networkSettingsChainIdDescription": {
    "message": "El id. de la cadena se usa para firmar transacciones. Debe coincidir con el id. de la cadena que devuelve la red. Puede escribir un número decimal o un número hexadecimal con el prefijo “0x”, pero el número se mostrará en decimal."
  },
  "networkSettingsDescription": {
    "message": "Agregar y editar redes RPC personalizadas"
  },
  "networkURL": {
    "message": "Dirección URL de la red"
  },
  "networkURLDefinition": {
    "message": "La dirección URL que se utilizó para acceder a esta red."
  },
  "networks": {
    "message": "Redes"
  },
  "nevermind": {
    "message": "No es importante"
  },
  "newAccount": {
    "message": "Cuenta nueva"
  },
  "newAccountDetectedDialogMessage": {
    "message": "Se detectó una dirección nueva. Haga clic aquí para agregarla a la libreta de direcciones."
  },
  "newAccountNumberName": {
    "message": "Cuenta $1",
    "description": "Default name of next account to be created on create account screen"
  },
  "newContact": {
    "message": "Contacto nuevo"
  },
  "newContract": {
    "message": "Contrato nuevo"
  },
  "newNetwork": {
    "message": "Red nueva"
  },
  "newPassword": {
    "message": "Contraseña nueva (mín. de 8 caracteres)"
  },
  "newToMetaMask": {
    "message": "¿Es nuevo en MetaMask?"
  },
  "newTotal": {
    "message": "Total nuevo"
  },
  "newTransactionFee": {
    "message": "Cuota de transacción nueva"
  },
  "next": {
    "message": "Siguiente"
  },
  "nextNonceWarning": {
    "message": "El nonce es superior al nonce sugerido de $1",
    "description": "The next nonce according to MetaMask's internal logic"
  },
  "noAccountsFound": {
    "message": "No se encuentran cuentas para la consulta de búsqueda determinada"
  },
  "noAddressForName": {
    "message": "No se estableció ninguna dirección para este nombre."
  },
  "noAlreadyHaveSeed": {
    "message": "No, ya tengo una frase secreta de recuperación"
  },
  "noConversionRateAvailable": {
    "message": "No hay tasa de conversión disponible"
  },
  "noThanks": {
    "message": "No, gracias"
  },
  "noTransactions": {
    "message": "No tiene transacciones"
  },
  "noWebcamFound": {
    "message": "No se encontró la cámara web del equipo. Vuelva a intentarlo."
  },
  "noWebcamFoundTitle": {
    "message": "No se encontró cámara web"
  },
  "nonce": {
    "message": "Nonce"
  },
  "nonceField": {
    "message": "Personalizar nonce de transacción"
  },
  "nonceFieldDescription": {
    "message": "Active esta opción para cambiar el nonce (número de transacción) en las pantallas de confirmación. Esta es una función avanzada, úsela con precaución."
  },
  "nonceFieldHeading": {
    "message": "Nonce personalizado"
  },
  "notCurrentAccount": {
    "message": "¿Esta es la cuenta correcta? Es distinta de la cuenta seleccionada actualmente en la cartera"
  },
  "notEnoughGas": {
    "message": "No hay gas suficiente"
  },
  "notifications1Description": {
    "message": "Los usuarios de la aplicación móvil de MetaMask ahora pueden canjear tokens en su cartera móvil. Escanee el código QR para obtener la aplicación móvil y comience a canjear.",
    "description": "Description of a notification in the 'See What's New' popup. Describes the swapping on mobile feature."
  },
  "notifications1Title": {
    "message": "¡El canje en dispositivos móviles ya está aquí!",
    "description": "Title for a notification in the 'See What's New' popup. Tells users that they can now use MetaMask Swaps on Mobile."
  },
  "notifications3ActionText": {
    "message": "Leer más",
    "description": "The 'call to action' on the button, or link, of the 'Stay secure' notification. Upon clicking, users will be taken to a page about security on the metamask support website."
  },
  "notifications3Description": {
    "message": "Manténgase al día con las mejores prácticas de seguridad de MetaMask y reciba los últimos consejos sobre seguridad del soporte técnico oficial de MetaMask.",
    "description": "Description of a notification in the 'See What's New' popup. Describes the information they can get on security from the linked support page."
  },
  "notifications3Title": {
    "message": "Mantenerse protegido",
    "description": "Title for a notification in the 'See What's New' popup. Encourages users to consider security."
  },
  "notifications4ActionText": {
    "message": "Iniciar canje",
    "description": "The 'call to action' on the button, or link, of the 'Swap on Binance Smart Chain!' notification. Upon clicking, users will be taken to a page where then can swap tokens on Binance Smart Chain."
  },
  "notifications4Description": {
    "message": "Obtenga los mejores precios en los canjes de tokens dentro de su cartera. MetaMask ahora lo conecta con varios agregadores de intercambio descentralizado y creadores de mercado profesionales en Binance Smart Chain.",
    "description": "Description of a notification in the 'See What's New' popup."
  },
  "notifications4Title": {
    "message": "Canjear en Binance Smart Chain",
    "description": "Title for a notification in the 'See What's New' popup. Encourages users to do swaps on Binance Smart Chain."
  },
  "notifications5Description": {
    "message": "Su \"frase de recuperación\" ahora se llama \"frase secreta de recuperación.\"",
    "description": "Description of a notification in the 'See What's New' popup. Describes the seed phrase wording update."
  },
  "ofTextNofM": {
    "message": "de"
  },
  "off": {
    "message": "Desactivado"
  },
  "offlineForMaintenance": {
    "message": "Sin conexión por mantenimiento"
  },
  "ok": {
    "message": "Aceptar"
  },
  "on": {
    "message": "Activado"
  },
  "onboardingReturnNotice": {
    "message": "\"$1\" cerrará esta pestaña y lo dirigirá de nuevo a $2",
    "description": "Return the user to the site that initiated onboarding"
  },
  "onlyAddTrustedNetworks": {
    "message": "Un proveedor de red malintencionado puede mentir sobre el estado de la cadena de bloques y registrar su actividad de red. Agregue solo redes personalizadas de confianza."
  },
  "onlyAvailableOnMainnet": {
    "message": "Solo disponible en la red principal"
  },
  "onlyConnectTrust": {
    "message": "Conéctese solo con sitios de confianza."
  },
  "optionalBlockExplorerUrl": {
    "message": "Dirección URL del explorador de bloques (opcional)"
  },
  "optionalCurrencySymbol": {
    "message": "Símbolo de moneda (opcional)"
  },
  "origin": {
    "message": "Origen"
  },
  "parameters": {
    "message": "Parámetros"
  },
  "participateInMetaMetrics": {
    "message": "Participar en MetaMetrics"
  },
  "participateInMetaMetricsDescription": {
    "message": "Participe en MetaMetrics para ayudarnos a mejorar MetaMask"
  },
  "password": {
    "message": "Contraseña"
  },
  "passwordNotLongEnough": {
    "message": "La contraseña no es suficientemente larga"
  },
  "passwordsDontMatch": {
    "message": "Las contraseñas no coinciden"
  },
  "pastePrivateKey": {
    "message": "Pegue aquí la cadena de clave privada:",
    "description": "For importing an account from a private key"
  },
  "pending": {
    "message": "Pendiente"
  },
  "permissionCheckedIconDescription": {
    "message": "Aprobó este permiso"
  },
  "permissionUncheckedIconDescription": {
    "message": "No aprobó este permiso"
  },
  "permissions": {
    "message": "Permisos"
  },
  "personalAddressDetected": {
    "message": "Se detectó una dirección personal. Ingrese la dirección de contrato del token."
  },
  "plusXMore": {
    "message": "+ $1 más",
    "description": "$1 is a number of additional but unshown items in a list- this message will be shown in place of those items"
  },
  "prev": {
    "message": "Ant."
  },
  "primaryCurrencySetting": {
    "message": "Moneda principal"
  },
  "primaryCurrencySettingDescription": {
    "message": "Seleccione Nativa para dar prioridad a mostrar los valores en la moneda nativa de la cadena (p. ej., ETH). Seleccione Fiduciaria para dar prioridad a mostrar los valores en la moneda fiduciaria seleccionada."
  },
  "privacyMsg": {
    "message": "Política de privacidad"
  },
  "privateKey": {
    "message": "Clave privada",
    "description": "select this type of file to use to import an account"
  },
  "privateKeyWarning": {
    "message": "Advertencia: No revele esta clave. Cualquier persona que tenga sus claves privadas podría robar los activos de su cuenta."
  },
  "privateNetwork": {
    "message": "Red privada"
  },
  "proposedApprovalLimit": {
    "message": "Límite de aprobación propuesto"
  },
  "provide": {
    "message": "Proporcionar"
  },
  "publicAddress": {
    "message": "Dirección pública"
  },
  "queue": {
    "message": "Cola"
  },
  "queued": {
    "message": "En cola"
  },
  "readdToken": {
    "message": "Puede volver a agregar este token en el futuro desde “Agregar token” en el menú de opciones de las cuentas."
  },
  "receive": {
    "message": "Recibir"
  },
  "recents": {
    "message": "Recientes"
  },
  "recipientAddress": {
    "message": "Dirección del destinatario"
  },
  "recipientAddressPlaceholder": {
    "message": "Búsqueda, dirección pública (0x) o ENS"
  },
  "reject": {
    "message": "Rechazar"
  },
  "rejectAll": {
    "message": "Rechazar todo"
  },
  "rejectTxsDescription": {
    "message": "Está a punto de rechazar $1 transacciones en lote."
  },
  "rejectTxsN": {
    "message": "Rechazar $1 transacciones"
  },
  "rejected": {
    "message": "Rechazado"
  },
  "remindMeLater": {
    "message": "Recordarme más adelante"
  },
  "remove": {
    "message": "Quitar"
  },
  "removeAccount": {
    "message": "Quitar cuenta"
  },
  "removeAccountDescription": {
    "message": "Esta cuenta se quitará de la cartera. Antes de continuar, asegúrese de tener la frase secreta de recuperación original o la clave privada de esta cuenta importada. Puede importar o crear cuentas nuevamente en la lista desplegable de la cuenta. "
  },
  "requestsAwaitingAcknowledgement": {
    "message": "solicitudes en espera de confirmación"
  },
  "required": {
    "message": "Requerido"
  },
  "reset": {
    "message": "Restablecer"
  },
  "resetAccount": {
    "message": "Restablecer cuenta"
  },
  "resetAccountDescription": {
    "message": "Restablecer la cuenta borrará el historial de transacciones. Esto no cambiará los saldos de las cuentas ni se le pedirá que vuelva a escribir la frase secreta de recuperación."
  },
  "restore": {
    "message": "Restaurar"
  },
  "restoreAccountWithSeed": {
    "message": "Restaurar la cuenta con la frase secreta de recuperación"
  },
  "restoreWalletPreferences": {
    "message": "Se encontró una copia de seguridad de los datos de $1. ¿Desea restaurar las preferencias de cartera?",
    "description": "$1 is the date at which the data was backed up"
  },
  "retryTransaction": {
    "message": "Reintentar transacción"
  },
  "reusedTokenNameWarning": {
    "message": "Un token reutiliza un símbolo de otro token que se le muestra. Esto puede ser confuso o engañoso."
  },
  "revealSeedWords": {
    "message": "Revelar frase secreta de recuperación"
  },
  "revealSeedWordsDescription": {
    "message": "Si alguna vez cambia de explorador o de equipo, necesitará esta frase secreta de recuperación para acceder a sus cuentas. Guárdela en un lugar seguro y secreto."
  },
  "revealSeedWordsTitle": {
    "message": "Frase secreta de recuperación"
  },
  "revealSeedWordsWarning": {
    "message": "Estas palabras pueden usarse para robar todas sus cuentas."
  },
  "revealSeedWordsWarningTitle": {
    "message": "NO comparta esta frase con nadie."
  },
  "rinkeby": {
    "message": "Red de prueba Rinkeby"
  },
  "ropsten": {
    "message": "Red de prueba Ropsten"
  },
  "rpcUrl": {
    "message": "Nueva dirección URL de RPC"
  },
  "save": {
    "message": "Guardar"
  },
  "saveAsCsvFile": {
    "message": "Guardar como archivo CSV"
  },
  "scanInstructions": {
    "message": "Ponga el código QR frente a la cámara"
  },
  "scanQrCode": {
    "message": "Escanear código QR"
  },
  "scrollDown": {
    "message": "Desplazarse hacia abajo"
  },
  "search": {
    "message": "Buscar"
  },
  "searchAccounts": {
    "message": "Buscar cuentas"
  },
  "searchResults": {
    "message": "Resultados de la búsqueda"
  },
  "searchTokens": {
    "message": "Buscar tokens"
  },
  "secretBackupPhrase": {
    "message": "Frase secreta de respaldo"
  },
  "secretBackupPhraseDescription": {
    "message": "La frase secreta de respaldo facilita la creación de una copia de seguridad y la restauración de su cuenta."
  },
  "secretBackupPhraseWarning": {
    "message": "ADVERTENCIA: No revele su frase de respaldo. Cualquier persona que tenga esta frase puede robarle los ethers."
  },
  "secretPhrase": {
    "message": "Ingrese su frase secreta aquí para restaurar su bóveda."
  },
  "securityAndPrivacy": {
    "message": "Seguridad y privacidad"
  },
  "securitySettingsDescription": {
    "message": "Configuración de privacidad y frase secreta de recuperación de la cartera"
  },
  "seedPhraseIntroSidebarBulletFour": {
    "message": "Escríbala y guárdela en varios lugares secretos."
  },
  "seedPhraseIntroSidebarBulletOne": {
    "message": "Guárdela en un administrador de contraseñas"
  },
  "seedPhraseIntroSidebarBulletThree": {
    "message": "Guárdela en una caja fuerte."
  },
  "seedPhraseIntroSidebarBulletTwo": {
    "message": "Guárdela en una bóveda bancaria."
  },
  "seedPhraseIntroSidebarCopyOne": {
    "message": "Su frase secreta de recuperación es la “llave maestra” de su cartera y sus fondos."
  },
  "seedPhraseIntroSidebarCopyThree": {
    "message": "Si alguien le pide su frase de recuperación, es posible que tenga intenciones de estafarlo."
  },
  "seedPhraseIntroSidebarCopyTwo": {
    "message": "Nunca comparta su frase secreta de recuperación, ni siquiera con MetaMask."
  },
  "seedPhraseIntroSidebarTitleOne": {
    "message": "¿Qué es una frase de recuperación?"
  },
  "seedPhraseIntroSidebarTitleThree": {
    "message": "¿Debería compartir mi frase de recuperación?"
  },
  "seedPhraseIntroSidebarTitleTwo": {
    "message": "¿Cómo guardo mi frase de recuperación?"
  },
  "seedPhraseIntroTitle": {
    "message": "Proteger su cartera"
  },
  "seedPhraseIntroTitleCopy": {
    "message": "Antes de comenzar, mire este breve video para aprender sobre su frase de recuperación y sobre cómo mantener segura su cartera."
  },
  "seedPhrasePlaceholder": {
    "message": "Separar cada palabra con un solo espacio"
  },
  "seedPhrasePlaceholderPaste": {
    "message": "Pegar la frase secreta de recuperación desde el Portapapeles"
  },
  "seedPhraseReq": {
    "message": "Las frases secretas de recuperación contienen 12, 15, 18, 21 o 24 palabras"
  },
  "selectAHigherGasFee": {
    "message": "Seleccione una cuota de gas más alta para acelerar el procesamiento de la transacción.*"
  },
  "selectAccounts": {
    "message": "Seleccionar cuentas"
  },
  "selectAll": {
    "message": "Seleccionar todo"
  },
  "selectAnAccount": {
    "message": "Seleccionar una cuenta"
  },
  "selectAnAccountAlreadyConnected": {
    "message": "Esta cuenta ya se conectó a MetaMask."
  },
  "selectAnAccountHelp": {
    "message": "Seleccione una cuenta para verla en MetaMask."
  },
  "selectAnAccountHelpDirections": {
    "message": "¿No ve su cuenta? $1",
    "description": "$1 represents the `hardwareWalletSupportLinkConversion` localization key"
  },
  "selectEachPhrase": {
    "message": "Seleccione cada frase para garantizar que sea correcta."
  },
  "selectHdPath": {
    "message": "Seleccione la ruta de acceso al disco duro"
  },
  "selectPathHelp": {
    "message": "Si no ve sus cuentas existentes en Ledger a continuación, intente cambiar de ruta de acceso a \"Legacy (MEW / MyCrypto)\""
  },
  "selectType": {
    "message": "Seleccionar tipo"
  },
  "selectingAllWillAllow": {
    "message": "Seleccionar todo permitirá que este sitio vea todas las cuentas actuales. Asegúrese de que este sitio sea de confianza."
  },
  "send": {
    "message": "Enviar"
  },
  "sendAmount": {
    "message": "Enviar monto"
  },
  "sendSpecifiedTokens": {
    "message": "Enviar $1",
    "description": "Symbol of the specified token"
  },
  "sendTokens": {
    "message": "Enviar tokens"
  },
  "sentEther": {
    "message": "enviar ether"
  },
  "separateEachWord": {
    "message": "Separar cada palabra con un solo espacio"
  },
  "settings": {
    "message": "Configuración"
  },
  "showAdvancedGasInline": {
    "message": "Controles avanzados de gas"
  },
  "showAdvancedGasInlineDescription": {
    "message": "Seleccione esta opción para mostrar el precio del gas y limitar los controles directamente en las pantallas de envío y confirmación."
  },
  "showFiatConversionInTestnets": {
    "message": "Mostrar conversión en redes de prueba"
  },
  "showFiatConversionInTestnetsDescription": {
    "message": "Seleccione esta opción para mostrar la conversión fiduciaria en las redes de prueba"
  },
  "showHexData": {
    "message": "Mostrar datos hexadecimales"
  },
  "showHexDataDescription": {
    "message": "Seleccione esta opción para mostrar el campo de datos hexadecimales en la pantalla de envío"
  },
  "showIncomingTransactions": {
    "message": "Mostrar transacciones entrantes"
  },
  "showIncomingTransactionsDescription": {
    "message": "Seleccione esta opción para usar Etherscan para mostrar las transacciones entrantes en la lista de transacciones"
  },
  "showPermissions": {
    "message": "Mostrar permisos"
  },
  "showPrivateKeys": {
    "message": "Mostrar claves privadas"
  },
  "showSeedPhrase": {
    "message": "Mostrar frase secreta de recuperación"
  },
  "sigRequest": {
    "message": "Solicitud de firma"
  },
  "sign": {
    "message": "Firmar"
  },
  "signNotice": {
    "message": "Firmar este mensaje puede tener \nefectos secundarios peligrosos. Firme solo los mensajes de \nsitios en los que confía totalmente con toda su cuenta.\n Este método peligroso se quitará en una versión futura. "
  },
  "signatureRequest": {
    "message": "Solicitud de firma"
  },
  "signatureRequest1": {
    "message": "Mensaje"
  },
  "signed": {
    "message": "Firmado"
  },
  "slow": {
    "message": "Lento"
  },
  "somethingWentWrong": {
    "message": "Lo lamentamos, se produjo un error."
  },
  "speedUp": {
    "message": "Acelerar"
  },
  "speedUpCancellation": {
    "message": "Acelerar esta cancelación"
  },
  "speedUpTransaction": {
    "message": "Acelerar esta transacción"
  },
  "spendLimitAmount": {
    "message": "Monto de límite de gastos"
  },
  "spendLimitInsufficient": {
    "message": "Límite de gastos insuficiente"
  },
  "spendLimitInvalid": {
    "message": "El límite de gastos no es válido, debe ser un número positivo"
  },
  "spendLimitPermission": {
    "message": "Permiso de límite de gastos"
  },
  "spendLimitRequestedBy": {
    "message": "Límite de gastos solicitado por $1",
    "description": "Origin of the site requesting the spend limit"
  },
  "spendLimitTooLarge": {
    "message": "El límite de gastos es demasiado alto"
  },
  "stateLogError": {
    "message": "Error al recuperar los registros de estado."
  },
  "stateLogFileName": {
    "message": "Registros de estado de MetaMask"
  },
  "stateLogs": {
    "message": "Registros de estado"
  },
  "stateLogsDescription": {
    "message": "Los registros de estado contienen sus direcciones de cuentas públicas y las transacciones enviadas."
  },
  "statusConnected": {
    "message": "Conectado"
  },
  "statusNotConnected": {
    "message": "No conectado"
  },
  "step1LedgerWallet": {
    "message": "Descargar la aplicación de Ledger"
  },
  "step1LedgerWalletMsg": {
    "message": "Descargue y configure la aplicación, e ingrese su contraseña para desbloquear $1.",
    "description": "$1 represents the `ledgerLiveApp` localization value"
  },
  "step1TrezorWallet": {
    "message": "Conectar la cartera Trezor"
  },
  "step1TrezorWalletMsg": {
    "message": "Conecte la cartera directamente al equipo. Para más información sobre el uso de su dispositivo de cartera de hardware, $1",
    "description": "$1 represents the `hardwareWalletSupportLinkConversion` localization key"
  },
  "step2LedgerWallet": {
    "message": "Conectar la cartera Ledger"
  },
  "step2LedgerWalletMsg": {
    "message": "Conecte la cartera directamente al equipo.  Desbloquee su Ledger y abra la aplicación de Ethereum. Para más información sobre el uso de su dispositivo de cartera de hardware, $1.",
    "description": "$1 represents the `hardwareWalletSupportLinkConversion` localization key"
  },
  "storePhrase": {
    "message": "Guarde esta frase en un administrador de contraseñas como 1Password."
  },
  "submit": {
    "message": "Enviar"
  },
  "submitted": {
    "message": "Enviado"
  },
  "support": {
    "message": "Soporte técnico"
  },
  "supportCenter": {
    "message": "Visite nuestro Centro de soporte técnico"
  },
  "swap": {
    "message": "Canjear"
  },
  "swapAdvancedSlippageInfo": {
    "message": "Si el precio cambia entre el momento en que hace el pedido y cuando se confirma, se denomina “desfase”. El canje se cancelará automáticamente si el desfase supera lo establecido en la configuración “max slippage” (desfase máximo)."
  },
  "swapAggregator": {
    "message": "Agregador"
  },
  "swapAllowSwappingOf": {
    "message": "Permitir canje de $1",
    "description": "Shows a user that they need to allow a token for swapping on their hardware wallet"
  },
  "swapAmountReceived": {
    "message": "Monto garantizado"
  },
  "swapAmountReceivedInfo": {
    "message": "Se refiere al monto mínimo que recibirá. Puede recibir más en función del desfase."
  },
  "swapApproval": {
    "message": "Aprobar $1 para canjes",
    "description": "Used in the transaction display list to describe a transaction that is an approve call on a token that is to be swapped.. $1 is the symbol of a token that has been approved."
  },
  "swapApproveNeedMoreTokens": {
    "message": "Necesita $1 más $2 para completar este canje",
    "description": "Tells the user how many more of a given token they need for a specific swap. $1 is an amount of tokens and $2 is the token symbol."
  },
  "swapBetterQuoteAvailable": {
    "message": "Hay una mejor cotización disponible"
  },
  "swapBuildQuotePlaceHolderText": {
    "message": "No hay tokens disponibles que coincidan con $1",
    "description": "Tells the user that a given search string does not match any tokens in our token lists. $1 can be any string of text"
  },
  "swapCheckingQuote": {
    "message": "Comprobando $1",
    "description": "Shown to the user during quote loading. $1 is the name of an aggregator. The message indicates that metamask is currently checking if that aggregator has a trade/quote for their requested swap."
  },
  "swapConfirmWithHwWallet": {
    "message": "Confirmar con la cartera de hardware"
  },
  "swapContractDataDisabledErrorDescription": {
    "message": "En la aplicación de Ethereum en su Ledger, diríjase a \"Configuración\" y habilite los datos de contrato. A continuación, intente canjear de nuevo."
  },
  "swapContractDataDisabledErrorTitle": {
    "message": "Los datos de contrato no se habilitaron en su Ledger"
  },
  "swapCustom": {
    "message": "personalizado"
  },
  "swapDecentralizedExchange": {
    "message": "Intercambio descentralizado"
  },
  "swapEditLimit": {
    "message": "Editar límite"
  },
  "swapEnableDescription": {
    "message": "Esta acción es obligatoria y le da permiso a MetaMask para canjear su $1.",
    "description": "Gives the user info about the required approval transaction for swaps. $1 will be the symbol of a token being approved for swaps."
  },
  "swapEstimatedNetworkFee": {
    "message": "Cuota de red estimada"
  },
  "swapEstimatedNetworkFeeSummary": {
    "message": "“$1” es la cuota real que esperamos que sea. El monto exacto depende de las condiciones de la red.",
    "description": "$1 will be the translation of swapEstimatedNetworkFee, with the font bolded"
  },
  "swapEstimatedNetworkFees": {
    "message": "Cuotas de red estimadas"
  },
  "swapEstimatedNetworkFeesInfo": {
    "message": "Un estimado de la cuota de red que se usará para completar el intercambio. El monto real puede cambiar según las condiciones de la red."
  },
  "swapFailedErrorDescriptionWithSupportLink": {
    "message": "Pueden ocurrir fallas en las transacciones, por lo que estamos aquí para ayudarlo. Si el problema continúa, comuníquese con nuestro soporte al cliente al $1 para recibir ayuda adicional.",
    "description": "This message is shown to a user if their swap fails. The $1 will be replaced by support.metamask.io"
  },
  "swapFailedErrorTitle": {
    "message": "Error al canjear"
  },
  "swapFetchingQuotesErrorDescription": {
    "message": "Se produjo un error. Vuelva a intentarlo o, si el error persiste, póngase en contacto con el soporte al cliente."
  },
  "swapFetchingQuotesErrorTitle": {
    "message": "Error al capturar cotizaciones"
  },
  "swapFetchingTokens": {
    "message": "Capturando tokens…"
  },
  "swapFinalizing": {
    "message": "Finalizando…"
  },
  "swapFromTo": {
    "message": "El canje de $1 por $2",
    "description": "Tells a user that they need to confirm on their hardware wallet a swap of 2 tokens. $1 is a source token and $2 is a destination token"
  },
  "swapGasFeesSplit": {
    "message": "Las cuotas de gas en la pantalla anterior se dividen entre estas dos transacciones."
  },
  "swapHighSlippageWarning": {
    "message": "El monto del desfase es muy alto."
  },
  "swapLowSlippageError": {
    "message": "Es posible que la transacción tenga errores, el desfase máximo es demasiado bajo."
  },
  "swapMaxNetworkFeeInfo": {
    "message": "“$1” es el máximo que gastará. Cuando la red es volátil, puede ser un monto grande.",
    "description": "$1 will be the translation of swapMaxNetworkFees, with the font bolded"
  },
  "swapMaxNetworkFees": {
    "message": "Cuota máxima de red"
  },
  "swapMaxSlippage": {
    "message": "Desfase máximo"
  },
  "swapMetaMaskFee": {
    "message": "Cuota de MetaMask"
  },
  "swapMetaMaskFeeDescription": {
    "message": "Buscamos el mejor precio en las fuentes de liquidez más importantes, todo el tiempo. Se incorpora de manera automática a esta cotización una cuota del $1 %.",
    "description": "Provides information about the fee that metamask takes for swaps. $1 is a decimal number."
  },
  "swapNQuotes": {
    "message": "$1 cotizaciones",
    "description": "$1 is the number of quotes that the user can select from when opening the list of quotes on the 'view quote' screen"
  },
  "swapNetworkFeeSummary": {
    "message": "La cuota de red cubre el costo de procesamiento del canje y su almacenamiento en la red de $1. MetaMask no se beneficia de esta cuota."
  },
  "swapNewQuoteIn": {
    "message": "Cotizaciones nuevas en $1",
    "description": "Tells the user the amount of time until the currently displayed quotes are update. $1 is a time that is counting down from 1:00 to 0:00"
  },
  "swapOnceTransactionHasProcess": {
    "message": "Su $1 se agregará a la cuenta una vez que se procese esta transacción.",
    "description": "This message communicates the token that is being transferred. It is shown on the awaiting swap screen. The $1 will be a token symbol."
  },
  "swapPriceDifference": {
    "message": "Está por canjear $1 $2 (~$3) por $4 $5 (~$6).",
    "description": "This message represents the price slippage for the swap.  $1 and $4 are a number (ex: 2.89), $2 and $5 are symbols (ex: ETH), and $3 and $6 are fiat currency amounts."
  },
  "swapPriceDifferenceTitle": {
    "message": "Diferencia de precio de ~$1 %",
    "description": "$1 is a number (ex: 1.23) that represents the price difference."
  },
  "swapProcessing": {
    "message": "Procesamiento"
  },
  "swapQuoteDetails": {
    "message": "Detalles de cotización"
  },
  "swapQuoteDetailsSlippageInfo": {
    "message": "Si el precio cambia entre el momento en que hace el pedido y cuando se confirma, se denomina \"desfase\". El canje se cancelará automáticamente si el desfase supera lo establecido en la configuración \"tolerancia de desfase\"."
  },
  "swapQuoteIncludesRate": {
    "message": "La cotización incluye una cuota de MetaMask de $1 %",
    "description": "Provides information about the fee that metamask takes for swaps. $1 is a decimal number."
  },
  "swapQuoteNofN": {
    "message": "Cotización $1 de $2",
    "description": "A count of loaded quotes shown to the user while they are waiting for quotes to be fetched. $1 is the number of quotes already loaded, and $2 is the total number of quotes to load."
  },
  "swapQuoteSource": {
    "message": "Fuente de la cotización"
  },
  "swapQuotesAreRefreshed": {
    "message": "Las cotizaciones se actualizan con frecuencia para reflejar las condiciones actuales del mercado."
  },
  "swapQuotesExpiredErrorDescription": {
    "message": "Solicite cotizaciones nuevas para tener los costos más recientes."
  },
  "swapQuotesExpiredErrorTitle": {
    "message": "Tiempo de espera de cotizaciones"
  },
  "swapQuotesNotAvailableErrorDescription": {
    "message": "Intente ajustar la configuración de monto o desfase y vuelva a intentarlo."
  },
  "swapQuotesNotAvailableErrorTitle": {
    "message": "No hay cotizaciones disponibles"
  },
  "swapRate": {
    "message": "Tarifa"
  },
  "swapReceiving": {
    "message": "Recibiendo"
  },
  "swapReceivingInfoTooltip": {
    "message": "Este es un valor estimado. El monto exacto depende del desfase."
  },
  "swapRequestForQuotation": {
    "message": "Solicitud de cotización"
  },
  "swapReviewSwap": {
    "message": "Revisar canje"
  },
  "swapSearchForAToken": {
    "message": "Buscar un token"
  },
  "swapSelect": {
    "message": "Seleccionar"
  },
  "swapSelectAQuote": {
    "message": "Seleccionar una cotización"
  },
  "swapSelectAToken": {
    "message": "Seleccionar un token"
  },
  "swapSelectQuotePopoverDescription": {
    "message": "A continuación, se muestran todas las cotizaciones recopiladas de diversas fuentes de liquidez."
  },
  "swapSlippageNegative": {
    "message": "El desfase debe ser mayor o igual que cero"
  },
  "swapSource": {
    "message": "Fuente de liquidez"
  },
  "swapSourceInfo": {
    "message": "Buscamos varias fuentes de liquidez (creadores de mercado profesionales, agregadores y sitios de intercambio) para obtener las mejores tarifas y las cuotas de red más bajas."
  },
  "swapSwapFrom": {
    "message": "Canjear de"
  },
  "swapSwapSwitch": {
    "message": "Intercambiar de y a tokens"
  },
  "swapSwapTo": {
    "message": "Canjear a"
  },
  "swapThisWillAllowApprove": {
    "message": "Esto permitirá canjear $1."
  },
  "swapToConfirmWithHwWallet": {
    "message": "confirmar con la cartera de hardware"
  },
  "swapTokenAvailable": {
    "message": "Su $1 se agregó a la cuenta.",
    "description": "This message is shown after a swap is successful and communicates the exact amount of tokens the user has received for a swap. The $1 is a decimal number of tokens followed by the token symbol."
  },
  "swapTokenBalanceUnavailable": {
    "message": "No se pudo recuperar su saldo de $1",
    "description": "This message communicates to the user that their balance of a given token is currently unavailable. $1 will be replaced by a token symbol"
  },
  "swapTokenToToken": {
    "message": "Canjear $1 por $2",
    "description": "Used in the transaction display list to describe a swap. $1 and $2 are the symbols of tokens in involved in a swap."
  },
  "swapTokenVerificationMessage": {
    "message": "Siempre confirme la dirección del token en $1.",
    "description": "Points the user to Etherscan as a place they can verify information about a token. $1 is replaced with the translation for \"Etherscan\" followed by an info icon that shows more info on hover."
  },
  "swapTokenVerificationOnlyOneSource": {
    "message": "Solo se verificó en una fuente."
  },
  "swapTokenVerificationSources": {
    "message": "Verificar en $1 fuentes.",
    "description": "Indicates the number of token information sources that recognize the symbol + address. $1 is a decimal number."
  },
  "swapTransactionComplete": {
    "message": "Transacción completa"
  },
  "swapTwoTransactions": {
    "message": "2 transacciones"
  },
  "swapUnknown": {
    "message": "Desconocido"
  },
  "swapUsingBestQuote": {
    "message": "Uso de la mejor cotización"
  },
  "swapVerifyTokenExplanation": {
    "message": "Varios tokens pueden usar el mismo nombre y símbolo. Revise $1 para comprobar que este es el token que busca.",
    "description": "This appears in a tooltip next to the verifyThisTokenOn message. It gives the user more information about why they should check the token on a block explorer. $1 will be the name or url of the block explorer, which will be the translation of 'etherscan' or a block explorer url specified for a custom network."
  },
  "swapYourTokenBalance": {
    "message": "$1 $2 disponible para canje",
    "description": "Tells the user how much of a token they have in their balance. $1 is a decimal number amount of tokens, and $2 is a token symbol"
  },
  "swapZeroSlippage": {
    "message": "0 % de desfase"
  },
  "swapsAdvancedOptions": {
    "message": "Opciones avanzadas"
  },
  "swapsExcessiveSlippageWarning": {
    "message": "El monto del desfase es muy alto, por lo que recibirá una tasa de conversión desfavorable. Disminuya su tolerancia de desfase a un valor menor al 15 %."
  },
  "swapsMaxSlippage": {
    "message": "Tolerancia de desfase"
  },
  "swapsNotEnoughForTx": {
    "message": "No hay $1 suficientes para completar esta transacción",
    "description": "Tells the user that they don't have enough of a token for a proposed swap. $1 is a token symbol"
  },
  "swapsViewInActivity": {
    "message": "Ver en actividad"
  },
  "switchEthereumChainConfirmationDescription": {
    "message": "Esto cambiará la red seleccionada en MetaMask por una red agregada con anterioridad:"
  },
  "switchEthereumChainConfirmationTitle": {
    "message": "¿Le permite a este sitio cambiar la red?"
  },
  "switchLedgerPaths": {
    "message": "Cambiar rutas de acceso al Ledger"
  },
  "switchLedgerPathsText": {
    "message": "Seleccione la ruta de acceso al Ledger para ver otras cuentas"
  },
  "switchNetwork": {
    "message": "Cambiar red"
  },
  "switchNetworks": {
    "message": "Cambiar redes"
  },
  "switchToThisAccount": {
    "message": "Cambiar a esta cuenta"
  },
  "switchingNetworksCancelsPendingConfirmations": {
    "message": "Cambiar de red cancelará todas las confirmaciones pendientes"
  },
  "symbol": {
    "message": "Símbolo"
  },
  "symbolBetweenZeroTwelve": {
    "message": "El símbolo debe tener 11 caracteres o menos."
  },
  "syncWithMobile": {
    "message": "Sincronizar con dispositivo móvil"
  },
  "syncWithMobileBeCareful": {
    "message": "Asegúrese de que nadie vea su pantalla cuando escanee este código"
  },
  "syncWithMobileComplete": {
    "message": "Los datos se sincronizaron correctamente. ¡Disfrute de la aplicación móvil de MetaMask!"
  },
  "syncWithMobileDesc": {
    "message": "Puede sincronizar sus cuentas y su información con el dispositivo móvil. Abra la aplicación móvil de MetaMask, vaya a \"Configuración\" y presione \"Sincronizar desde la extensión del explorador\""
  },
  "syncWithMobileDescNewUsers": {
    "message": "Si acaba de abrir la aplicación móvil de MetaMask por primera vez, siga los pasos que aparecen en el teléfono."
  },
  "syncWithMobileScanThisCode": {
    "message": "Escanear este código con la aplicación móvil de MetaMask"
  },
  "syncWithMobileTitle": {
    "message": "Sincronizar con dispositivo móvil"
  },
  "syncWithThreeBox": {
    "message": "Sincronizar datos con 3Box (experimental)"
  },
  "syncWithThreeBoxDescription": {
    "message": "Active esta opción para crear una copia de seguridad de la configuración con 3Box. Actualmente, esta función es experimental. Úsela bajo su propio riesgo."
  },
  "syncWithThreeBoxDisabled": {
    "message": "3Box se deshabilitó debido a un error durante la sincronización inicial"
  },
  "terms": {
    "message": "Términos de uso"
  },
  "termsOfService": {
    "message": "Términos de servicio"
  },
  "testFaucet": {
    "message": "Probar faucet"
  },
  "thisWillCreate": {
    "message": "Esto creará una cartera y una frase secreta de recuperación nuevas"
  },
  "tips": {
    "message": "Sugerencias"
  },
  "to": {
    "message": "Para"
  },
  "toAddress": {
    "message": "Para: $1",
    "description": "$1 is the address to include in the To label. It is typically shortened first using shortenAddress"
  },
  "toWithColon": {
    "message": "Para:"
  },
  "token": {
    "message": "Token"
  },
  "tokenAlreadyAdded": {
    "message": "Ya se agregó el token."
  },
  "tokenContractAddress": {
    "message": "Dirección de contrato de token"
  },
  "tokenDecimalFetchFailed": {
    "message": "Se requieren los decimales del token."
  },
  "tokenSymbol": {
    "message": "Símbolo del token"
  },
  "tooltipApproveButton": {
    "message": "Comprendo"
  },
  "total": {
    "message": "Total"
  },
  "transaction": {
    "message": "transacción"
  },
  "transactionCancelAttempted": {
    "message": "Se intentó cancelar la transacción con una cuota de gas de $1 en $2"
  },
  "transactionCancelSuccess": {
    "message": "La transacción de canceló correctamente en $2"
  },
  "transactionConfirmed": {
    "message": "La transacción de confirmó en $2."
  },
  "transactionCreated": {
    "message": "La transacción se creó con un valor de $1 en $2."
  },
  "transactionDropped": {
    "message": "La transacción se abandonó en $2."
  },
  "transactionError": {
    "message": "Error de transacción. Excepción generada en el código de contrato."
  },
  "transactionErrorNoContract": {
    "message": "Intentando llamar a una función en una dirección sin contrato."
  },
  "transactionErrored": {
    "message": "La transacción encontró un error."
  },
  "transactionFee": {
    "message": "Cuota de transacción"
  },
  "transactionResubmitted": {
    "message": "Transacción reenviada con la cuota de gas aumentada a $1 en $2"
  },
  "transactionSubmitted": {
    "message": "Transacción enviada con una cuota de gas de $1 en $2."
  },
  "transactionUpdated": {
    "message": "La transacción se actualizó en $2."
  },
  "transfer": {
    "message": "Transferir"
  },
  "transferBetweenAccounts": {
    "message": "Transferir entre mis cuentas"
  },
  "transferFrom": {
    "message": "Transferir desde"
  },
  "troubleConnectingToWallet": {
    "message": "Tuvimos problemas al conectar su $1. Pruebe revisar $2 e inténtelo de nuevo.",
    "description": "$1 is the wallet device name; $2 is a link to wallet connection guide"
  },
  "troubleTokenBalances": {
    "message": "Tuvimos problemas al cargar los saldos de token. Puede verlos ",
    "description": "Followed by a link (here) to view token balances"
  },
  "trustSiteApprovePermission": {
    "message": "¿Este sitio es de confianza? Al conceder este permiso, autoriza que $1 retire su $2 y automatice las transacciones por usted.",
    "description": "$1 is the url requesting permission and $2 is the symbol of the currency that the request is for"
  },
  "tryAgain": {
    "message": "Vuelva a intentarlo"
  },
  "typePassword": {
    "message": "Escriba su contraseña de MetaMask"
  },
  "unapproved": {
    "message": "No aprobado"
  },
  "units": {
    "message": "unidades"
  },
  "unknown": {
    "message": "Desconocido"
  },
  "unknownCameraError": {
    "message": "Error al intentar acceder a la cámara. Vuelva a intentarlo…"
  },
  "unknownCameraErrorTitle": {
    "message": "Lo lamentamos, se produjo un error…"
  },
  "unknownNetwork": {
    "message": "Red privada desconocida"
  },
  "unknownQrCode": {
    "message": "Error: No se pudo identificar ese código QR"
  },
  "unlimited": {
    "message": "Ilimitado"
  },
  "unlock": {
    "message": "Desbloquear"
  },
  "unlockMessage": {
    "message": "La Web descentralizada espera"
  },
  "unrecognizedChain": {
    "message": "No se reconoce esta red personalizada. Antes de continuar, le recomendamos que $1",
    "description": "$1 is a clickable link with text defined by the 'unrecognizedChanLinkText' key. The link will open to instructions for users to validate custom network details."
  },
  "unrecognizedChainLinkText": {
    "message": "verifique los detalles de la red",
    "description": "Serves as link text for the 'unrecognizedChain' key. This text will be embedded inside the translation for that key."
  },
  "updatedWithDate": {
    "message": "$1 actualizado"
  },
  "urlErrorMsg": {
    "message": "Las direcciones URL requieren el prefijo HTTP/HTTPS adecuado."
  },
  "urlExistsErrorMsg": {
    "message": "La dirección URL ya está en la lista de redes existentes"
  },
  "usePhishingDetection": {
    "message": "Usar detección de phishing"
  },
  "usePhishingDetectionDescription": {
    "message": "Mostrar una advertencia respecto de los dominios de phishing dirigidos a los usuarios de Ethereum"
  },
  "usedByClients": {
    "message": "Usado por una variedad de clientes distintos"
  },
  "userName": {
    "message": "Nombre de usuario"
  },
  "verifyThisTokenDecimalOn": {
    "message": "Los decimales del token se pueden encontrar en $1",
    "description": "Points the user to etherscan as a place they can verify information about a token. $1 is replaced with the translation for \"etherscan\""
  },
  "verifyThisTokenOn": {
    "message": "Comprobar este token en $1",
    "description": "Points the user to etherscan as a place they can verify information about a token. $1 is replaced with the translation for \"etherscan\""
  },
  "viewAccount": {
    "message": "Ver cuenta"
  },
  "viewAllDetails": {
    "message": "Ver todos los detalles"
  },
  "viewContact": {
    "message": "Ver contacto"
  },
  "viewMore": {
    "message": "Ver más"
  },
  "viewOnCustomBlockExplorer": {
    "message": "Ver en $1"
  },
  "viewOnEtherscan": {
    "message": "Ver en Etherscan"
  },
  "viewinExplorer": {
    "message": "Ver en el explorador"
  },
  "visitWebSite": {
    "message": "Visite nuestro sitio web"
  },
  "walletConnectionGuide": {
    "message": "nuestra guía de conexión de la cartera de hardware"
  },
  "walletSeed": {
    "message": "Frase secreta de recuperación"
  },
  "walletSeedRestore": {
    "message": "Frase secreta de recuperación de la cartera"
  },
  "web3ShimUsageNotification": {
    "message": "Parece que el sitio web actual intentó utilizar la API de window.web3 que se eliminó. Si el sitio no funciona, haga clic en $1 para obtener más información.",
    "description": "$1 is a clickable link."
  },
  "welcome": {
    "message": "Bienvenido a MetaMask"
  },
  "welcomeBack": {
    "message": "Hola de nuevo"
  },
  "whatsNew": {
    "message": "Novedades",
    "description": "This is the title of a popup that gives users notifications about new features and updates to MetaMask."
  },
  "whatsThis": {
    "message": "¿Qué es esto?"
  },
  "writePhrase": {
    "message": "Anote esta frase en un papel y guárdelo en un lugar seguro. Si quiere aún más seguridad, anótela en varios papeles y guárdelos en dos o tres lugares distintos."
  },
  "xOfY": {
    "message": "$1 de $2",
    "description": "$1 and $2 are intended to be two numbers, where $2 is a total, and $1 is a count towards that total"
  },
  "xOfYPending": {
    "message": "$1 de $2 están pendientes",
    "description": "$1 and $2 are intended to be two numbers, where $2 is a total number of pending confirmations, and $1 is a count towards that total"
  },
  "yesLetsTry": {
    "message": "Sí, intentémoslo"
  },
  "youNeedToAllowCameraAccess": {
    "message": "Necesita permitir el acceso a la cámara para usar esta función."
  },
  "youSign": {
    "message": "Está firmando"
  },
  "yourPrivateSeedPhrase": {
    "message": "Su frase secreta de recuperación privada"
  },
  "zeroGasPriceOnSpeedUpError": {
    "message": "No hay entradas sobre el precio del gas al acelerar la transacción"
  }
}<|MERGE_RESOLUTION|>--- conflicted
+++ resolved
@@ -1041,12 +1041,9 @@
   },
   "mainnet": {
     "message": "Red principal de Ethereum"
-<<<<<<< HEAD
-=======
   },
   "makeAnotherSwap": {
     "message": "Crear un nuevo canje"
->>>>>>> 2bfc3a09
   },
   "max": {
     "message": "Máx."
