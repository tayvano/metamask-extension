--- conflicted
+++ resolved
@@ -1027,12 +1027,9 @@
   },
   "mainnet": {
     "message": "Mainnet do Ethereum"
-<<<<<<< HEAD
-=======
   },
   "makeAnotherSwap": {
     "message": "Criar novo swap"
->>>>>>> 2bfc3a09
   },
   "max": {
     "message": "Máx"
@@ -1883,8 +1880,6 @@
     "message": "Diferença de preço de aproximadamente $1%",
     "description": "$1 is a number (ex: 1.23) that represents the price difference."
   },
-<<<<<<< HEAD
-=======
   "swapPriceImpactTooltip": {
     "message": "O impacto no preço é a diferença entre o preço de mercado atual e o valor recebido durante a execução da transação. O impacto no preço é uma função do tamanho do seu comércio em relação ao tamanho do pool de liquidez."
   },
@@ -1894,7 +1889,6 @@
   "swapPriceUnavailableTitle": {
     "message": "Verifique sua taxa antes de continuar"
   },
->>>>>>> 2bfc3a09
   "swapProcessing": {
     "message": "Processando"
   },
@@ -2146,12 +2140,9 @@
   "tokenSymbol": {
     "message": "Símbolo do token"
   },
-<<<<<<< HEAD
-=======
   "tooltipApproveButton": {
     "message": "Eu entendo"
   },
->>>>>>> 2bfc3a09
   "total": {
     "message": "Total"
   },
