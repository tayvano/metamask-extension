import EventEmitter from 'events';
import { ObservableStore } from '@metamask/obs-store';
import { METAMASK_CONTROLLER_EVENTS } from '../metamask-controller';
import { MINUTE } from '../../../shared/constants/time';

export default class AppStateController extends EventEmitter {
  /**
   * @constructor
   * @param {Object} opts
   */
  constructor(opts = {}) {
    const {
      addUnlockListener,
      isUnlocked,
      initState,
      onInactiveTimeout,
      showUnlockRequest,
      preferencesStore,
    } = opts;
    super();

    this.onInactiveTimeout = onInactiveTimeout || (() => undefined);
    this.store = new ObservableStore({
      timeoutMinutes: 0,
      connectedStatusPopoverHasBeenShown: true,
      defaultHomeActiveTabName: null,
      browserEnvironment: {},
<<<<<<< HEAD
=======
      recoveryPhraseReminderHasBeenShown: false,
      recoveryPhraseReminderLastShown: new Date().getTime(),
>>>>>>> 2bfc3a09
      ...initState,
    });
    this.timer = null;

    this.isUnlocked = isUnlocked;
    this.waitingForUnlock = [];
    addUnlockListener(this.handleUnlock.bind(this));

    this._showUnlockRequest = showUnlockRequest;

    preferencesStore.subscribe(({ preferences }) => {
      const currentState = this.store.getState();
      if (currentState.timeoutMinutes !== preferences.autoLockTimeLimit) {
        this._setInactiveTimeout(preferences.autoLockTimeLimit);
      }
    });

    const { preferences } = preferencesStore.getState();
    this._setInactiveTimeout(preferences.autoLockTimeLimit);
  }

  /**
   * Get a Promise that resolves when the extension is unlocked.
   * This Promise will never reject.
   *
   * @param {boolean} shouldShowUnlockRequest - Whether the extension notification
   * popup should be opened.
   * @returns {Promise<void>} A promise that resolves when the extension is
   * unlocked, or immediately if the extension is already unlocked.
   */
  getUnlockPromise(shouldShowUnlockRequest) {
    return new Promise((resolve) => {
      if (this.isUnlocked()) {
        resolve();
      } else {
        this.waitForUnlock(resolve, shouldShowUnlockRequest);
      }
    });
  }

  /**
   * Adds a Promise's resolve function to the waitingForUnlock queue.
   * Also opens the extension popup if specified.
   *
   * @param {Promise.resolve} resolve - A Promise's resolve function that will
   * be called when the extension is unlocked.
   * @param {boolean} shouldShowUnlockRequest - Whether the extension notification
   * popup should be opened.
   */
  waitForUnlock(resolve, shouldShowUnlockRequest) {
    this.waitingForUnlock.push({ resolve });
    this.emit(METAMASK_CONTROLLER_EVENTS.UPDATE_BADGE);
    if (shouldShowUnlockRequest) {
      this._showUnlockRequest();
    }
  }

  /**
   * Drains the waitingForUnlock queue, resolving all the related Promises.
   */
  handleUnlock() {
    if (this.waitingForUnlock.length > 0) {
      while (this.waitingForUnlock.length > 0) {
        this.waitingForUnlock.shift().resolve();
      }
      this.emit(METAMASK_CONTROLLER_EVENTS.UPDATE_BADGE);
    }
  }

  /**
   * Sets the default home tab
   * @param {string} [defaultHomeActiveTabName] - the tab name
   */
  setDefaultHomeActiveTabName(defaultHomeActiveTabName) {
    this.store.updateState({
      defaultHomeActiveTabName,
    });
  }

  /**
   * Record that the user has seen the connected status info popover
   */
  setConnectedStatusPopoverHasBeenShown() {
    this.store.updateState({
      connectedStatusPopoverHasBeenShown: true,
    });
  }

  /**
   * Record that the user has been shown the recovery phrase reminder
   * @returns {void}
   */
  setRecoveryPhraseReminderHasBeenShown() {
    this.store.updateState({
      recoveryPhraseReminderHasBeenShown: true,
    });
  }

  /**
   * Record the timestamp of the last time the user has seen the recovery phrase reminder
   * @param {number} lastShown - timestamp when user was last shown the reminder
   * @returns {void}
   */
  setRecoveryPhraseReminderLastShown(lastShown) {
    this.store.updateState({
      recoveryPhraseReminderLastShown: lastShown,
    });
  }

  /**
   * Sets the last active time to the current time
   * @returns {void}
   */
  setLastActiveTime() {
    this._resetTimer();
  }

  /**
   * Sets the inactive timeout for the app
   * @param {number} timeoutMinutes - the inactive timeout in minutes
   * @returns {void}
   * @private
   */
  _setInactiveTimeout(timeoutMinutes) {
    this.store.updateState({
      timeoutMinutes,
    });

    this._resetTimer();
  }

  /**
   * Resets the internal inactive timer
   *
   * If the {@code timeoutMinutes} state is falsy (i.e., zero) then a new
   * timer will not be created.
   *
   * @returns {void}
   * @private
   */
  _resetTimer() {
    const { timeoutMinutes } = this.store.getState();

    if (this.timer) {
      clearTimeout(this.timer);
    }

    if (!timeoutMinutes) {
      return;
    }

    this.timer = setTimeout(
      () => this.onInactiveTimeout(),
      timeoutMinutes * MINUTE,
    );
  }

  /**
   * Sets the current browser and OS environment
   * @returns {void}
   */
  setBrowserEnvironment(os, browser) {
    this.store.updateState({ browserEnvironment: { os, browser } });
  }
}<|MERGE_RESOLUTION|>--- conflicted
+++ resolved
@@ -25,11 +25,8 @@
       connectedStatusPopoverHasBeenShown: true,
       defaultHomeActiveTabName: null,
       browserEnvironment: {},
-<<<<<<< HEAD
-=======
       recoveryPhraseReminderHasBeenShown: false,
       recoveryPhraseReminderLastShown: new Date().getTime(),
->>>>>>> 2bfc3a09
       ...initState,
     });
     this.timer = null;
