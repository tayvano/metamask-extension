--- conflicted
+++ resolved
@@ -58,16 +58,10 @@
   //
 
   _updateForBlock (block) {
-<<<<<<< HEAD
     this._currentBlockNumber = block.number
-    this.store.updateState({ currentBlockGasLimit: block.gasLimit })
-=======
-    const blockNumber = '0x' + block.number.toString('hex')
-    this._currentBlockNumber = blockNumber
-    const currentBlockGasLimit = ethUtil.addHexPrefix(block.gasLimit.toString())
+    const currentBlockGasLimit = block.gasLimit
 
     this.store.updateState({ currentBlockGasLimit })
->>>>>>> 5bbea783
 
     async.parallel([
       this._updateAccounts.bind(this),
