--- conflicted
+++ resolved
@@ -93,12 +93,9 @@
     "ensnare": "^1.0.0",
     "eslint-plugin-react": "^7.4.0",
     "eth-bin-to-ops": "^1.0.1",
-<<<<<<< HEAD
     "eth-block-tracker": "^4.0.1",
     "eth-contract-metadata": "^1.1.5",
-=======
     "eth-contract-metadata": "github:MetaMask/eth-contract-metadata#master",
->>>>>>> 4d9ef0dd
     "eth-hd-keyring": "^1.2.1",
     "eth-json-rpc-filters": "^2.1.1",
     "eth-json-rpc-infura": "^3.0.0",
