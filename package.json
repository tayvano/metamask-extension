--- conflicted
+++ resolved
@@ -81,13 +81,8 @@
     "express": "^4.14.0",
     "extension-link-enabler": "^1.0.0",
     "extensionizer": "^1.0.0",
-<<<<<<< HEAD
+    "fast-levenshtein": "^2.0.6",
     "gulp-eslint": "^4.0.0",
-    "fast-levenshtein": "^2.0.6",
-=======
-    "fast-levenshtein": "^2.0.6",
-    "gulp-eslint": "^2.0.0",
->>>>>>> b1311b48
     "hat": "0.0.3",
     "idb-global": "^2.1.0",
     "identicon.js": "^2.3.1",
@@ -131,18 +126,10 @@
     "semaphore": "^1.0.5",
     "sw-stream": "^2.0.0",
     "textarea-caret": "^3.0.1",
-<<<<<<< HEAD
     "valid-url": "^1.0.9",
     "vreme": "^3.0.2",
     "web3": "0.20.1",
     "through2": "^2.0.3",
-=======
-    "three.js": "^0.73.2",
-    "through2": "^2.0.3",
-    "valid-url": "^1.0.9",
-    "vreme": "^3.0.2",
-    "web3": "0.19.1",
->>>>>>> b1311b48
     "web3-provider-engine": "^13.2.9",
     "web3-stream-provider": "^3.0.1",
     "xtend": "^4.0.1"
@@ -158,13 +145,8 @@
     "babelify": "^7.2.0",
     "beefy": "^2.1.5",
     "brfs": "^1.4.3",
-<<<<<<< HEAD
     "browserify": "^14.4.0",
     "chai": "^4.1.0",
-=======
-    "browserify": "^13.0.0",
-    "chai": "^3.5.0",
->>>>>>> b1311b48
     "coveralls": "^2.13.1",
     "deep-freeze-strict": "^1.1.1",
     "del": "^3.0.0",
@@ -190,13 +172,8 @@
     "mocha": "^3.4.2",
     "mocha-eslint": "^4.0.0",
     "mocha-jsdom": "^1.1.0",
-<<<<<<< HEAD
     "mocha-sinon": "^2.0.0",
     "nock": "^9.0.14",
-=======
-    "mocha-sinon": "^1.1.5",
-    "nock": "^8.0.0",
->>>>>>> b1311b48
     "nyc": "^11.0.3",
     "open": "0.0.5",
     "prompt": "^1.0.0",
