const assert = require('assert')
const sinon = require('sinon')
const nock = require('nock')
const ObservableStore = require('obs-store')
const DetectTokensController = require('../../../../app/scripts/controllers/detect-tokens')
const NetworkController = require('../../../../app/scripts/controllers/network/network')
const PreferencesController = require('../../../../app/scripts/controllers/preferences')

describe('DetectTokensController', () => {
<<<<<<< HEAD

  let clock, network, preferences, controller, keyringMemStore

  const sandbox = sinon.createSandbox()

  const noop = () => {}

  const networkControllerProviderConfig = {
    getAccounts: noop,
  }

  beforeEach(async () => {

    nock('https://api.infura.io')
      .get(/.*/)
      .reply(200)

    keyringMemStore = new ObservableStore({ isUnlocked: false})
    network = new NetworkController()
    preferences = new PreferencesController()
    controller = new DetectTokensController({ preferences: preferences, network: network, keyringMemStore: keyringMemStore })

    network.initializeProvider(networkControllerProviderConfig)

  })

  after(() => {
      sandbox.restore()
      nock.cleanAll()
=======
    const sandbox = sinon.createSandbox()
    let clock, keyringMemStore, network, preferences
    beforeEach(async () => {
      keyringMemStore = new ObservableStore({ isUnlocked: false})
      network = new NetworkController({ provider: { type: 'mainnet' }})
      preferences = new PreferencesController({ network })
    })
      after(() => {
        sandbox.restore()
>>>>>>> 742aa8bb
  })

  it('should poll on correct interval', async () => {
    const stub = sinon.stub(global, 'setInterval')
    new DetectTokensController({ interval: 1337 }) // eslint-disable-line no-new
    assert.strictEqual(stub.getCall(0).args[1], 1337)
    stub.restore()
  })

  it('should be called on every polling period', async () => {
    clock = sandbox.useFakeTimers()
<<<<<<< HEAD
    const network = new NetworkController()
    network.initializeProvider(networkControllerProviderConfig)
=======
>>>>>>> 742aa8bb
    network.setProviderType('mainnet')
    const controller = new DetectTokensController({ preferences: preferences, network: network, keyringMemStore: keyringMemStore })
    controller.isOpen = true
    controller.isUnlocked = true

    var stub = sandbox.stub(controller, 'detectNewTokens')

    clock.tick(1)
    sandbox.assert.notCalled(stub)
    clock.tick(180000)
    sandbox.assert.called(stub)
    clock.tick(180000)
    sandbox.assert.calledTwice(stub)
    clock.tick(180000)
    sandbox.assert.calledThrice(stub)
  })

  it('should not check tokens while in test network', async () => {
    network.setProviderType('rinkeby')
<<<<<<< HEAD
=======
    const controller = new DetectTokensController({ preferences: preferences, network: network, keyringMemStore: keyringMemStore })
>>>>>>> 742aa8bb
    controller.isOpen = true
    controller.isUnlocked = true

    var stub = sandbox.stub(controller, 'detectTokenBalance')
        .withArgs('0x0D262e5dC4A06a0F1c90cE79C7a60C09DfC884E4').returns(true)
        .withArgs('0xBC86727E770de68B1060C91f6BB6945c73e10388').returns(true)

    await controller.detectNewTokens()
    sandbox.assert.notCalled(stub)
  })

  it('should only check and add tokens while in main network', async () => {
    network.setProviderType('mainnet')
<<<<<<< HEAD
=======
    const controller = new DetectTokensController({ preferences: preferences, network: network, keyringMemStore: keyringMemStore })
>>>>>>> 742aa8bb
    controller.isOpen = true
    controller.isUnlocked = true

    sandbox.stub(controller, 'detectTokenBalance')
        .withArgs('0x0D262e5dC4A06a0F1c90cE79C7a60C09DfC884E4')
        .returns(preferences.addToken('0x0d262e5dc4a06a0f1c90ce79c7a60c09dfc884e4', 'J8T', 8))
        .withArgs('0xBC86727E770de68B1060C91f6BB6945c73e10388')
        .returns(preferences.addToken('0xbc86727e770de68b1060c91f6bb6945c73e10388', 'XNK', 18))

    await controller.detectNewTokens()
    assert.deepEqual(preferences.store.getState().tokens, [{address: '0x0d262e5dc4a06a0f1c90ce79c7a60c09dfc884e4', decimals: 8, symbol: 'J8T'},
        {address: '0xbc86727e770de68b1060c91f6bb6945c73e10388', decimals: 18, symbol: 'XNK'}])
  })

  it('should not detect same token while in main network', async () => {
    network.setProviderType('mainnet')
<<<<<<< HEAD
=======
    preferences.addToken('0x0d262e5dc4a06a0f1c90ce79c7a60c09dfc884e4', 'J8T', 8)
>>>>>>> 742aa8bb
    const controller = new DetectTokensController({ preferences: preferences, network: network, keyringMemStore: keyringMemStore })
    controller.isOpen = true
    controller.isUnlocked = true

    sandbox.stub(controller, 'detectTokenBalance')
      .withArgs('0x0D262e5dC4A06a0F1c90cE79C7a60C09DfC884E4')
      .returns(preferences.addToken('0x0d262e5dc4a06a0f1c90ce79c7a60c09dfc884e4', 'J8T', 8))
      .withArgs('0xBC86727E770de68B1060C91f6BB6945c73e10388')
      .returns(preferences.addToken('0xbc86727e770de68b1060c91f6bb6945c73e10388', 'XNK', 18))

    await controller.detectNewTokens()
    assert.deepEqual(preferences.store.getState().tokens, [{address: '0x0d262e5dc4a06a0f1c90ce79c7a60c09dfc884e4', decimals: 8, symbol: 'J8T'},
        {address: '0xbc86727e770de68b1060c91f6bb6945c73e10388', decimals: 18, symbol: 'XNK'}])
  })

  it('should trigger detect new tokens when change address', async () => {
    network.setProviderType('mainnet')
<<<<<<< HEAD
=======
    const controller = new DetectTokensController({ preferences: preferences, network: network, keyringMemStore: keyringMemStore })
>>>>>>> 742aa8bb
    controller.isOpen = true
    controller.isUnlocked = true
    var stub = sandbox.stub(controller, 'detectNewTokens')
    await preferences.setSelectedAddress('0xbc86727e770de68b1060c91f6bb6945c73e10388')
    sandbox.assert.called(stub)
  })

  it('should trigger detect new tokens when submit password', async () => {
    network.setProviderType('mainnet')
<<<<<<< HEAD
=======
    const controller = new DetectTokensController({ preferences: preferences, network: network, keyringMemStore: keyringMemStore })
>>>>>>> 742aa8bb
    controller.isOpen = true
    controller.selectedAddress = '0x0'
    var stub = sandbox.stub(controller, 'detectNewTokens')
    await controller._keyringMemStore.updateState({ isUnlocked: true })
    sandbox.assert.called(stub)
  })

  it('should not trigger detect new tokens when not open or not unlocked', async () => {
    network.setProviderType('mainnet')
<<<<<<< HEAD
=======
    const controller = new DetectTokensController({ preferences: preferences, network: network, keyringMemStore: keyringMemStore })
>>>>>>> 742aa8bb
    controller.isOpen = true
    controller.isUnlocked = false
    var stub = sandbox.stub(controller, 'detectTokenBalance')
    clock.tick(180000)
    sandbox.assert.notCalled(stub)
    controller.isOpen = false
    controller.isUnlocked = true
    clock.tick(180000)
    sandbox.assert.notCalled(stub)
  })
})<|MERGE_RESOLUTION|>--- conflicted
+++ resolved
@@ -1,17 +1,14 @@
 const assert = require('assert')
+const nock = require('nock')
 const sinon = require('sinon')
-const nock = require('nock')
 const ObservableStore = require('obs-store')
 const DetectTokensController = require('../../../../app/scripts/controllers/detect-tokens')
 const NetworkController = require('../../../../app/scripts/controllers/network/network')
 const PreferencesController = require('../../../../app/scripts/controllers/preferences')
 
 describe('DetectTokensController', () => {
-<<<<<<< HEAD
-
-  let clock, network, preferences, controller, keyringMemStore
-
   const sandbox = sinon.createSandbox()
+  let clock, keyringMemStore, network, preferences, controller
 
   const noop = () => {}
 
@@ -21,13 +18,14 @@
 
   beforeEach(async () => {
 
+
     nock('https://api.infura.io')
       .get(/.*/)
       .reply(200)
 
     keyringMemStore = new ObservableStore({ isUnlocked: false})
     network = new NetworkController()
-    preferences = new PreferencesController()
+    preferences = new PreferencesController({ network })
     controller = new DetectTokensController({ preferences: preferences, network: network, keyringMemStore: keyringMemStore })
 
     network.initializeProvider(networkControllerProviderConfig)
@@ -35,19 +33,8 @@
   })
 
   after(() => {
-      sandbox.restore()
-      nock.cleanAll()
-=======
-    const sandbox = sinon.createSandbox()
-    let clock, keyringMemStore, network, preferences
-    beforeEach(async () => {
-      keyringMemStore = new ObservableStore({ isUnlocked: false})
-      network = new NetworkController({ provider: { type: 'mainnet' }})
-      preferences = new PreferencesController({ network })
-    })
-      after(() => {
-        sandbox.restore()
->>>>>>> 742aa8bb
+    sandbox.restore()
+    nock.cleanAll()
   })
 
   it('should poll on correct interval', async () => {
@@ -59,12 +46,10 @@
 
   it('should be called on every polling period', async () => {
     clock = sandbox.useFakeTimers()
-<<<<<<< HEAD
     const network = new NetworkController()
     network.initializeProvider(networkControllerProviderConfig)
-=======
->>>>>>> 742aa8bb
     network.setProviderType('mainnet')
+    const preferences = new PreferencesController({ network })
     const controller = new DetectTokensController({ preferences: preferences, network: network, keyringMemStore: keyringMemStore })
     controller.isOpen = true
     controller.isUnlocked = true
@@ -82,11 +67,8 @@
   })
 
   it('should not check tokens while in test network', async () => {
-    network.setProviderType('rinkeby')
-<<<<<<< HEAD
-=======
-    const controller = new DetectTokensController({ preferences: preferences, network: network, keyringMemStore: keyringMemStore })
->>>>>>> 742aa8bb
+    // network.setProviderType('rinkeby')
+    // const controller = new DetectTokensController({ preferences: preferences, network: network, keyringMemStore: keyringMemStore })
     controller.isOpen = true
     controller.isUnlocked = true
 
@@ -99,11 +81,8 @@
   })
 
   it('should only check and add tokens while in main network', async () => {
-    network.setProviderType('mainnet')
-<<<<<<< HEAD
-=======
+    // network.setProviderType('mainnet')
     const controller = new DetectTokensController({ preferences: preferences, network: network, keyringMemStore: keyringMemStore })
->>>>>>> 742aa8bb
     controller.isOpen = true
     controller.isUnlocked = true
 
@@ -119,11 +98,8 @@
   })
 
   it('should not detect same token while in main network', async () => {
-    network.setProviderType('mainnet')
-<<<<<<< HEAD
-=======
+    // network.setProviderType('mainnet')
     preferences.addToken('0x0d262e5dc4a06a0f1c90ce79c7a60c09dfc884e4', 'J8T', 8)
->>>>>>> 742aa8bb
     const controller = new DetectTokensController({ preferences: preferences, network: network, keyringMemStore: keyringMemStore })
     controller.isOpen = true
     controller.isUnlocked = true
@@ -140,11 +116,8 @@
   })
 
   it('should trigger detect new tokens when change address', async () => {
-    network.setProviderType('mainnet')
-<<<<<<< HEAD
-=======
-    const controller = new DetectTokensController({ preferences: preferences, network: network, keyringMemStore: keyringMemStore })
->>>>>>> 742aa8bb
+    // network.setProviderType('mainnet')
+    // const controller = new DetectTokensController({ preferences: preferences, network: network, keyringMemStore: keyringMemStore })
     controller.isOpen = true
     controller.isUnlocked = true
     var stub = sandbox.stub(controller, 'detectNewTokens')
@@ -153,11 +126,8 @@
   })
 
   it('should trigger detect new tokens when submit password', async () => {
-    network.setProviderType('mainnet')
-<<<<<<< HEAD
-=======
-    const controller = new DetectTokensController({ preferences: preferences, network: network, keyringMemStore: keyringMemStore })
->>>>>>> 742aa8bb
+    // network.setProviderType('mainnet')
+    // const controller = new DetectTokensController({ preferences: preferences, network: network, keyringMemStore: keyringMemStore })
     controller.isOpen = true
     controller.selectedAddress = '0x0'
     var stub = sandbox.stub(controller, 'detectNewTokens')
@@ -166,11 +136,8 @@
   })
 
   it('should not trigger detect new tokens when not open or not unlocked', async () => {
-    network.setProviderType('mainnet')
-<<<<<<< HEAD
-=======
-    const controller = new DetectTokensController({ preferences: preferences, network: network, keyringMemStore: keyringMemStore })
->>>>>>> 742aa8bb
+    // network.setProviderType('mainnet')
+    // const controller = new DetectTokensController({ preferences: preferences, network: network, keyringMemStore: keyringMemStore })
     controller.isOpen = true
     controller.isUnlocked = false
     var stub = sandbox.stub(controller, 'detectTokenBalance')
