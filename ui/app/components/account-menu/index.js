--- conflicted
+++ resolved
@@ -42,10 +42,6 @@
       dispatch(actions.hideSidebar())
       dispatch(actions.toggleAccountMenu())
     },
-<<<<<<< HEAD
-    showNewAccountModal: () => {
-      dispatch(actions.showModal({ name: 'NEW_ACCOUNT' }))
-=======
     showConfigPage: () => {
       dispatch(actions.showConfigPage())
       dispatch(actions.hideSidebar())
@@ -59,7 +55,6 @@
     showInfoPage: () => {
       dispatch(actions.showInfoPage())
       dispatch(actions.hideSidebar())
->>>>>>> b05d21b1
       dispatch(actions.toggleAccountMenu())
     },
   }
@@ -69,11 +64,7 @@
   const {
     isAccountMenuOpen,
     toggleAccountMenu,
-<<<<<<< HEAD
-    showNewAccountModal,
-=======
     showNewAccountPage,
->>>>>>> b05d21b1
     lockMetamask,
     history,
   } = this.props
@@ -100,14 +91,7 @@
       text: 'Create Account',
     }),
     h(Item, {
-<<<<<<< HEAD
-      onClick: () => {
-        toggleAccountMenu()
-        history.push(IMPORT_ACCOUNT_ROUTE)
-      },
-=======
       onClick: () => showNewAccountPage('IMPORT'),
->>>>>>> b05d21b1
       icon: h('img', { src: 'images/import-account.svg' }),
       text: 'Import Account',
     }),
