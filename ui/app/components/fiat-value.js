--- conflicted
+++ resolved
@@ -12,12 +12,8 @@
 
 FiatValue.prototype.render = function () {
   const props = this.props
-<<<<<<< HEAD
   const { conversionRate, currentCurrency, style } = props
-=======
-  const { conversionRate, currentCurrency } = props
   const renderedCurrency = currentCurrency || ''
->>>>>>> cdf41c28
 
   const value = formatBalance(props.value, 6)
 
@@ -33,11 +29,7 @@
     fiatTooltipNumber = 'Unknown'
   }
 
-<<<<<<< HEAD
-  return fiatDisplay(fiatDisplayNumber, currentCurrency, style)
-=======
-  return fiatDisplay(fiatDisplayNumber, renderedCurrency.toUpperCase())
->>>>>>> cdf41c28
+  return fiatDisplay(fiatDisplayNumber, renderedCurrency.toUpperCase(), style)
 }
 
 function fiatDisplay (fiatDisplayNumber, fiatSuffix, styleOveride = {}) {
