--- conflicted
+++ resolved
@@ -16,19 +16,14 @@
 const selectors = require('../selectors')
 const { ADD_TOKEN_ROUTE } = require('../routes')
 
-<<<<<<< HEAD
 module.exports = compose(
   withRouter,
   connect(mapStateToProps, mapDispatchToProps)
 )(WalletView)
-=======
+
 WalletView.contextTypes = {
   t: PropTypes.func,
 }
-
-module.exports = connect(mapStateToProps, mapDispatchToProps)(WalletView)
->>>>>>> 8e0f3935
-
 
 function mapStateToProps (state) {
 
@@ -184,16 +179,8 @@
     h(TokenList),
 
     h('button.btn-primary.wallet-view__add-token-button', {
-<<<<<<< HEAD
       onClick: () => history.push(ADD_TOKEN_ROUTE),
-    }, this.props.t('addToken')),
-=======
-      onClick: () => {
-        showAddTokenPage()
-        hideSidebar()
-      },
     }, this.context.t('addToken')),
->>>>>>> 8e0f3935
   ])
 }
 
