import React, { Component } from 'react'
import PropTypes from 'prop-types'
import Button from '../../components/ui/button'
import Identicon from '../../components/ui/identicon'
import TokenBalance from '../../components/ui/token-balance'

export default class ConfirmAddSuggestedToken extends Component {
  static contextTypes = {
    t: PropTypes.func,
  }

  static propTypes = {
    history: PropTypes.object,
    addToken: PropTypes.func,
    mostRecentOverviewPage: PropTypes.string.isRequired,
    pendingTokens: PropTypes.object,
    removeSuggestedTokens: PropTypes.func,
    tokens: PropTypes.array,
  }

  componentDidMount () {
    const { mostRecentOverviewPage, pendingTokens = {}, history } = this.props

    if (Object.keys(pendingTokens).length === 0) {
      history.push(mostRecentOverviewPage)
    }
  }

  getTokenName (name, symbol) {
    return typeof name === 'undefined'
      ? symbol
      : `${name} (${symbol})`
  }

  render () {
<<<<<<< HEAD
    const { addToken, pendingTokens, tokens, removeSuggestedTokens, history } = this.props
=======
    const { addToken, pendingTokens, tokens, removeSuggestedTokens, history, mostRecentOverviewPage } = this.props
>>>>>>> df85ab6e
    const pendingTokenKey = Object.keys(pendingTokens)[0]
    const pendingToken = pendingTokens[pendingTokenKey]
    const hasTokenDuplicates = this.checkTokenDuplicates(pendingTokens, tokens)
    const reusesName = this.checkNameReuse(pendingTokens, tokens)

    return (
      <div className="page-container">
        <div className="page-container__header">
          <div className="page-container__title">
            { this.context.t('addSuggestedTokens') }
          </div>
          <div className="page-container__subtitle">
            { this.context.t('likeToAddTokens') }
          </div>
          { hasTokenDuplicates ?
            (
              <div className="warning">
                { this.context.t('knownTokenWarning') }
              </div>
            ) : null
          }
          { reusesName ?
            (
              <div className="warning">
                { this.context.t('reusedTokenNameWarning') }
              </div>
            ) : null
          }
        </div>
        <div className="page-container__content">
          <div className="confirm-add-token">
            <div className="confirm-add-token__header">
              <div className="confirm-add-token__token">
                { this.context.t('token') }
              </div>
              <div className="confirm-add-token__balance">
                { this.context.t('balance') }
              </div>
            </div>
            <div className="confirm-add-token__token-list">
              {
                Object.entries(pendingTokens)
                  .map(([ address, token ]) => {
                    const { name, symbol, image } = token

                    return (
                      <div
                        className="confirm-add-token__token-list-item"
                        key={address}
                      >
                        <div className="confirm-add-token__token confirm-add-token__data">
                          <Identicon
                            className="confirm-add-token__token-icon"
                            diameter={48}
                            address={address}
                            image={image}
                          />
                          <div className="confirm-add-token__name">
                            { this.getTokenName(name, symbol) }
                          </div>
                        </div>
                        <div className="confirm-add-token__balance">
                          <TokenBalance token={token} />
                        </div>
                      </div>
                    )
                  })
              }
            </div>
          </div>
        </div>
        <div className="page-container__footer">
          <footer>
            <Button
              type="default"
              large
              className="page-container__footer-button"
              onClick={() => {
                removeSuggestedTokens()
                  .then(() => history.push(mostRecentOverviewPage))
              }}
            >
              { this.context.t('cancel') }
            </Button>
            <Button
              type="secondary"
              large
              className="page-container__footer-button"
              onClick={() => {
                addToken(pendingToken)
                  .then(() => removeSuggestedTokens())
                  .then(() => history.push(mostRecentOverviewPage))
              }}
            >
              { this.context.t('addToken') }
            </Button>
          </footer>
        </div>
      </div>
    )
  }

  checkTokenDuplicates (pendingTokens, tokens) {
    const pending = Object.keys(pendingTokens)
<<<<<<< HEAD
    const existing = tokens.map(token => token.address)
=======
    const existing = tokens.map((token) => token.address)
>>>>>>> df85ab6e
    const dupes = pending.filter((proposed) => {
      return existing.includes(proposed)
    })

    return dupes.length > 0
  }

  /**
   * Returns true if any pendingTokens both:
   * - Share a symbol with an existing `tokens` member.
   * - Does not share an address with that same `tokens` member.
   * This should be flagged as possibly deceptive or confusing.
   */
  checkNameReuse (pendingTokens, tokens) {
    const duplicates = Object.keys(pendingTokens)
      .map((addr) => pendingTokens[addr])
      .filter((token) => {
<<<<<<< HEAD
        const dupes = tokens.filter(old => old.symbol === token.symbol)
          .filter(old => old.address !== token.address)
=======
        const dupes = tokens.filter((old) => old.symbol === token.symbol)
          .filter((old) => old.address !== token.address)
>>>>>>> df85ab6e
        return dupes.length > 0
      })
    return duplicates.length > 0
  }

}<|MERGE_RESOLUTION|>--- conflicted
+++ resolved
@@ -33,11 +33,7 @@
   }
 
   render () {
-<<<<<<< HEAD
-    const { addToken, pendingTokens, tokens, removeSuggestedTokens, history } = this.props
-=======
     const { addToken, pendingTokens, tokens, removeSuggestedTokens, history, mostRecentOverviewPage } = this.props
->>>>>>> df85ab6e
     const pendingTokenKey = Object.keys(pendingTokens)[0]
     const pendingToken = pendingTokens[pendingTokenKey]
     const hasTokenDuplicates = this.checkTokenDuplicates(pendingTokens, tokens)
@@ -142,11 +138,7 @@
 
   checkTokenDuplicates (pendingTokens, tokens) {
     const pending = Object.keys(pendingTokens)
-<<<<<<< HEAD
-    const existing = tokens.map(token => token.address)
-=======
     const existing = tokens.map((token) => token.address)
->>>>>>> df85ab6e
     const dupes = pending.filter((proposed) => {
       return existing.includes(proposed)
     })
@@ -164,13 +156,8 @@
     const duplicates = Object.keys(pendingTokens)
       .map((addr) => pendingTokens[addr])
       .filter((token) => {
-<<<<<<< HEAD
-        const dupes = tokens.filter(old => old.symbol === token.symbol)
-          .filter(old => old.address !== token.address)
-=======
         const dupes = tokens.filter((old) => old.symbol === token.symbol)
           .filter((old) => old.address !== token.address)
->>>>>>> df85ab6e
         return dupes.length > 0
       })
     return duplicates.length > 0
