import { connect } from 'react-redux'
import { compose } from 'redux'
import { withRouter } from 'react-router-dom'
import contractMap from 'eth-contract-metadata'
import ConfirmTransactionBase from './confirm-transaction-base.component'
import {
  clearConfirmTransaction,
} from '../../ducks/confirm-transaction/confirm-transaction.duck'

import {
  updateCustomNonce,
  cancelTx,
  cancelTxs,
  updateAndApproveTx,
  showModal,
  setMetaMetricsSendCount,
  updateTransaction,
  getNextNonce,
  tryReverseResolveAddress,
} from '../../store/actions'
import {
  INSUFFICIENT_FUNDS_ERROR_KEY,
  GAS_LIMIT_TOO_LOW_ERROR_KEY,
} from '../../helpers/constants/error-keys'
import { getHexGasTotal } from '../../helpers/utils/confirm-tx.util'
import { isBalanceSufficient, calcGasTotal } from '../send/send.utils'
import { conversionGreaterThan } from '../../helpers/utils/conversion-util'
import { MIN_GAS_LIMIT_DEC } from '../send/send.constants'
import { checksumAddress, shortenAddress, valuesFor } from '../../helpers/utils/util'
import {
  getAdvancedInlineGasShown,
  getCustomNonceValue,
  getIsMainnet,
  getKnownMethodData,
  getMetaMaskAccounts,
  getUseNonceField,
  getPreferences,
  transactionFeeSelector,
} from '../../selectors'
import { getMostRecentOverviewPage } from '../../ducks/history/history'

const casedContractMap = Object.keys(contractMap).reduce((acc, base) => {
  return {
    ...acc,
    [base.toLowerCase()]: contractMap[base],
  }
}, {})

let customNonceValue = ''
const customNonceMerge = (txData) => (customNonceValue ? ({
  ...txData,
  customNonceValue,
}) : txData)

const mapStateToProps = (state, ownProps) => {
  const { toAddress: propsToAddress, customTxParamsData, match: { params = {} } } = ownProps
  const { id: paramsTransactionId } = params
  const { showFiatInTestnets } = getPreferences(state)
  const isMainnet = getIsMainnet(state)
  const { confirmTransaction, metamask } = state
  const {
    ensResolutionsByAddress,
    conversionRate,
    identities,
    addressBook,
    assetImages,
    network,
    unapprovedTxs,
    metaMetricsSendCount,
    nextNonce,
  } = metamask
  const {
    tokenData,
    txData,
    tokenProps,
    nonce,
  } = confirmTransaction
  const { txParams = {}, lastGasPrice, id: transactionId, transactionCategory } = txData
  const transaction = Object.values(unapprovedTxs).find(
    ({ id }) => id === (transactionId || Number(paramsTransactionId))
  ) || {}
  const {
    from: fromAddress,
    to: txParamsToAddress,
    gasPrice,
    gas: gasLimit,
    value: amount,
    data,
  } = (transaction && transaction.txParams) || txParams
  const accounts = getMetaMaskAccounts(state)
  const assetImage = assetImages[txParamsToAddress]

  const { balance } = accounts[fromAddress]
  const { name: fromName } = identities[fromAddress]
  const toAddress = propsToAddress || txParamsToAddress
  const toName = identities[toAddress]
    ? identities[toAddress].name
    : (
      casedContractMap[toAddress]
        ? casedContractMap[toAddress].name
        : shortenAddress(checksumAddress(toAddress))
    )

  const checksummedAddress = checksumAddress(toAddress)
  const addressBookObject = addressBook[checksummedAddress]
  const toEns = ensResolutionsByAddress[checksummedAddress] || ''
  const toNickname = addressBookObject ? addressBookObject.name : ''
  const isTxReprice = Boolean(lastGasPrice)
  const transactionStatus = transaction ? transaction.status : ''

  const {
    hexTransactionAmount,
    hexTransactionFee,
    hexTransactionTotal,
  } = transactionFeeSelector(state, transaction)

  if (transaction && transaction.simulationFails) {
    txData.simulationFails = transaction.simulationFails
  }

  const currentNetworkUnapprovedTxs = Object.keys(unapprovedTxs)
<<<<<<< HEAD
    .filter(key => unapprovedTxs[key].metamaskNetworkId === network)
=======
    .filter((key) => unapprovedTxs[key].metamaskNetworkId === network)
>>>>>>> df85ab6e
    .reduce((acc, key) => ({ ...acc, [key]: unapprovedTxs[key] }), {})
  const unapprovedTxCount = valuesFor(currentNetworkUnapprovedTxs).length

  const insufficientBalance = !isBalanceSufficient({
    amount,
    gasTotal: calcGasTotal(gasLimit, gasPrice),
    balance,
    conversionRate,
  })

  const methodData = getKnownMethodData(state, data) || {}

  let fullTxData = { ...txData, ...transaction }
  if (customTxParamsData) {
    fullTxData = {
      ...fullTxData,
      txParams: {
        ...fullTxData.txParams,
        data: customTxParamsData,
      },
    }
  }

  return {
    balance,
    fromAddress,
    fromName,
    toAddress,
    toEns,
    toName,
    toNickname,
    hexTransactionAmount,
    hexTransactionFee,
    hexTransactionTotal,
    txData: fullTxData,
    tokenData,
    methodData,
    tokenProps,
    isTxReprice,
    conversionRate,
    transactionStatus,
    nonce,
    assetImage,
    unapprovedTxs,
    unapprovedTxCount,
    currentNetworkUnapprovedTxs,
    customGas: {
      gasLimit,
      gasPrice,
    },
    advancedInlineGasShown: getAdvancedInlineGasShown(state),
    useNonceField: getUseNonceField(state),
    customNonceValue: getCustomNonceValue(state),
    insufficientBalance,
    hideSubtitle: (!isMainnet && !showFiatInTestnets),
    hideFiatConversion: (!isMainnet && !showFiatInTestnets),
    metaMetricsSendCount,
    transactionCategory,
    nextNonce,
    mostRecentOverviewPage: getMostRecentOverviewPage(state),
  }
}

export const mapDispatchToProps = (dispatch) => {
  return {
    tryReverseResolveAddress: (address) => {
      return dispatch(tryReverseResolveAddress(address))
    },
    updateCustomNonce: (value) => {
      customNonceValue = value
      dispatch(updateCustomNonce(value))
    },
    clearConfirmTransaction: () => dispatch(clearConfirmTransaction()),
    showTransactionConfirmedModal: ({ onSubmit }) => {
      return dispatch(showModal({ name: 'TRANSACTION_CONFIRMED', onSubmit }))
    },
    showCustomizeGasModal: ({ txData, onSubmit, validate }) => {
      return dispatch(showModal({ name: 'CUSTOMIZE_GAS', txData, onSubmit, validate }))
    },
    updateGasAndCalculate: (updatedTx) => {
      return dispatch(updateTransaction(updatedTx))
    },
    showRejectTransactionsConfirmationModal: ({ onSubmit, unapprovedTxCount }) => {
      return dispatch(showModal({ name: 'REJECT_TRANSACTIONS', onSubmit, unapprovedTxCount }))
    },
    cancelTransaction: ({ id }) => dispatch(cancelTx({ id })),
    cancelAllTransactions: (txList) => dispatch(cancelTxs(txList)),
    sendTransaction: (txData) => dispatch(updateAndApproveTx(customNonceMerge(txData))),
    setMetaMetricsSendCount: (val) => dispatch(setMetaMetricsSendCount(val)),
    getNextNonce: () => dispatch(getNextNonce()),
  }
}

const getValidateEditGas = ({ balance, conversionRate, txData }) => {
  const { txParams: { value: amount } = {} } = txData

  return ({ gasLimit, gasPrice }) => {
    const gasTotal = getHexGasTotal({ gasLimit, gasPrice })
    const hasSufficientBalance = isBalanceSufficient({
      amount,
      gasTotal,
      balance,
      conversionRate,
    })

    if (!hasSufficientBalance) {
      return {
        valid: false,
        errorKey: INSUFFICIENT_FUNDS_ERROR_KEY,
      }
    }

    const gasLimitTooLow = gasLimit && conversionGreaterThan(
      {
        value: MIN_GAS_LIMIT_DEC,
        fromNumericBase: 'dec',
        conversionRate,
      },
      {
        value: gasLimit,
        fromNumericBase: 'hex',
      },
    )

    if (gasLimitTooLow) {
      return {
        valid: false,
        errorKey: GAS_LIMIT_TOO_LOW_ERROR_KEY,
      }
    }

    return {
      valid: true,
    }
  }
}

const mergeProps = (stateProps, dispatchProps, ownProps) => {
  const { balance, conversionRate, txData, unapprovedTxs } = stateProps
  const {
    cancelAllTransactions: dispatchCancelAllTransactions,
    showCustomizeGasModal: dispatchShowCustomizeGasModal,
    updateGasAndCalculate: dispatchUpdateGasAndCalculate,
    ...otherDispatchProps
  } = dispatchProps

  const validateEditGas = getValidateEditGas({ balance, conversionRate, txData })

  return {
    ...stateProps,
    ...otherDispatchProps,
    ...ownProps,
    showCustomizeGasModal: () => dispatchShowCustomizeGasModal({
      txData,
      onSubmit: (customGas) => dispatchUpdateGasAndCalculate(customGas),
      validate: validateEditGas,
    }),
    cancelAllTransactions: () => dispatchCancelAllTransactions(valuesFor(unapprovedTxs)),
    updateGasAndCalculate: ({ gasLimit, gasPrice }) => {
      const updatedTx = {
        ...txData,
        txParams: {
          ...txData.txParams,
          gas: gasLimit,
          gasPrice,
        },
      }
      dispatchUpdateGasAndCalculate(updatedTx)
    },
  }
}

export default compose(
  withRouter,
  connect(mapStateToProps, mapDispatchToProps, mergeProps)
)(ConfirmTransactionBase)<|MERGE_RESOLUTION|>--- conflicted
+++ resolved
@@ -119,11 +119,7 @@
   }
 
   const currentNetworkUnapprovedTxs = Object.keys(unapprovedTxs)
-<<<<<<< HEAD
-    .filter(key => unapprovedTxs[key].metamaskNetworkId === network)
-=======
     .filter((key) => unapprovedTxs[key].metamaskNetworkId === network)
->>>>>>> df85ab6e
     .reduce((acc, key) => ({ ...acc, [key]: unapprovedTxs[key] }), {})
   const unapprovedTxCount = valuesFor(currentNetworkUnapprovedTxs).length
 
