import assert from 'assert'
import React from 'react'
import { shallow } from 'enzyme'
import sinon from 'sinon'
import SendGasRow from '../send-gas-row.component'

import SendRowWrapper from '../../send-row-wrapper/send-row-wrapper.component'
import GasFeeDisplay from '../gas-fee-display/gas-fee-display.component'
import GasPriceButtonGroup from '../../../../../components/app/gas-customization/gas-price-button-group'

const propsMethodSpies = {
  showCustomizeGasModal: sinon.spy(),
  resetGasButtons: sinon.spy(),
}

describe('SendGasRow Component', function () {
  let wrapper

  describe('render', function () {
    beforeEach(function () {
      wrapper = shallow((
        <SendGasRow
          conversionRate={20}
          convertedCurrency="mockConvertedCurrency"
          gasFeeError
          gasLoadingError={false}
          gasTotal="mockGasTotal"
          gasButtonGroupShown={false}
          showCustomizeGasModal={propsMethodSpies.showCustomizeGasModal}
          resetGasButtons={propsMethodSpies.resetGasButtons}
          gasPriceButtonGroupProps={{
            someGasPriceButtonGroupProp: 'foo',
            anotherGasPriceButtonGroupProp: 'bar',
          }}
        />
<<<<<<< HEAD
      ), { context: { t: (str) => str + '_t', metricsEvent: () => ({}) } })
=======
      ), { context: { t: (str) => `${str}_t`, metricsEvent: () => ({}) } })
>>>>>>> 2b7a6926
      wrapper.setProps({ isMainnet: true })
    })

    afterEach(function () {
      propsMethodSpies.resetGasButtons.resetHistory()
    })

    it('should render a SendRowWrapper component', function () {
      assert.equal(wrapper.find(SendRowWrapper).length, 1)
    })

    it('should pass the correct props to SendRowWrapper', function () {
      const {
        label,
        showError,
        errorType,
      } = wrapper.find(SendRowWrapper).props()

      assert.equal(label, 'transactionFee_t:')
      assert.equal(showError, true)
      assert.equal(errorType, 'gasFee')
    })

    it('should render a GasFeeDisplay as a child of the SendRowWrapper', function () {
      assert(wrapper.find(SendRowWrapper).childAt(0).is(GasFeeDisplay))
    })

    it('should render the GasFeeDisplay', function () {
      const {
        gasLoadingError,
        gasTotal,
        onReset,
      } = wrapper.find(SendRowWrapper).childAt(0).props()
      assert.equal(gasLoadingError, false)
      assert.equal(gasTotal, 'mockGasTotal')
      assert.equal(propsMethodSpies.resetGasButtons.callCount, 0)
      onReset()
      assert.equal(propsMethodSpies.resetGasButtons.callCount, 1)
    })

    it('should render the GasPriceButtonGroup if gasButtonGroupShown is true', function () {
      wrapper.setProps({ gasButtonGroupShown: true })
      const rendered = wrapper.find(SendRowWrapper).childAt(0)
      assert.equal(rendered.children().length, 2)

      const gasPriceButtonGroup = rendered.childAt(0)
      assert(gasPriceButtonGroup.is(GasPriceButtonGroup))
      assert(gasPriceButtonGroup.hasClass('gas-price-button-group--small'))
      assert.equal(gasPriceButtonGroup.props().showCheck, false)
      assert.equal(gasPriceButtonGroup.props().someGasPriceButtonGroupProp, 'foo')
      assert.equal(gasPriceButtonGroup.props().anotherGasPriceButtonGroupProp, 'bar')
    })

    it('should render an advanced options button if gasButtonGroupShown is true', function () {
      wrapper.setProps({ gasButtonGroupShown: true })
      const rendered = wrapper.find(SendRowWrapper).childAt(0)
      assert.equal(rendered.children().length, 2)

      const advancedOptionsButton = rendered.childAt(1)
      assert.equal(advancedOptionsButton.text(), 'advancedOptions_t')

      assert.equal(propsMethodSpies.showCustomizeGasModal.callCount, 0)
      advancedOptionsButton.props().onClick()
      assert.equal(propsMethodSpies.showCustomizeGasModal.callCount, 1)
    })
  })
})<|MERGE_RESOLUTION|>--- conflicted
+++ resolved
@@ -33,11 +33,7 @@
             anotherGasPriceButtonGroupProp: 'bar',
           }}
         />
-<<<<<<< HEAD
-      ), { context: { t: (str) => str + '_t', metricsEvent: () => ({}) } })
-=======
       ), { context: { t: (str) => `${str}_t`, metricsEvent: () => ({}) } })
->>>>>>> 2b7a6926
       wrapper.setProps({ isMainnet: true })
     })
 
