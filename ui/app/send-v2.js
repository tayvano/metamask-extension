const { inherits } = require('util')
const PersistentForm = require('../lib/persistent-form')
const h = require('react-hyperscript')

const ethAbi = require('ethereumjs-abi')
const ethUtil = require('ethereumjs-util')

const Identicon = require('./components/identicon')
const FromDropdown = require('./components/send/from-dropdown')
const ToAutoComplete = require('./components/send/to-autocomplete')
const CurrencyDisplay = require('./components/send/currency-display')
const MemoTextArea = require('./components/send/memo-textarea')
const GasFeeDisplay = require('./components/send/gas-fee-display-v2')

const {
  TOKEN_TRANSFER_FUNCTION_SIGNATURE,
} = require('./components/send/send-constants')

const {
  multiplyCurrencies,
  conversionGreaterThan,
  subtractCurrencies,
} = require('./conversion-util')
const {
  calcTokenAmount,
} = require('./token-util')
const {
  isBalanceSufficient,
  isTokenBalanceSufficient,
} = require('./components/send/send-utils')
const { isValidAddress } = require('./util')
const { CONFIRM_TRANSACTION_ROUTE } = require('./routes')

module.exports = SendTransactionScreen

inherits(SendTransactionScreen, PersistentForm)
function SendTransactionScreen () {
  PersistentForm.call(this)

  this.state = {
    fromDropdownOpen: false,
    toDropdownOpen: false,
    errors: {
      to: null,
      amount: null,
    },
  }

  this.handleToChange = this.handleToChange.bind(this)
  this.handleAmountChange = this.handleAmountChange.bind(this)
  this.validateAmount = this.validateAmount.bind(this)
}

const getParamsForGasEstimate = function (selectedAddress, symbol, data) {
  const estimatedGasParams = {
    from: selectedAddress,
    gas: '746a528800',
  }

  if (symbol) {
    Object.assign(estimatedGasParams, { value: '0x0' })
  }

  if (data) {
    Object.assign(estimatedGasParams, { data })
  }

  return estimatedGasParams
}

SendTransactionScreen.prototype.updateSendTokenBalance = function (usersToken) {
  if (!usersToken) return

  const {
    selectedToken = {},
    updateSendTokenBalance,
  } = this.props
  const { decimals } = selectedToken || {}
  const tokenBalance = calcTokenAmount(usersToken.balance.toString(), decimals)

  updateSendTokenBalance(tokenBalance)
}

SendTransactionScreen.prototype.componentWillMount = function () {
  const {
    updateTokenExchangeRate,
    selectedToken = {},
  } = this.props

  const { symbol } = selectedToken || {}

  if (symbol) {
    updateTokenExchangeRate(symbol)
  }

  this.updateGas()
}

SendTransactionScreen.prototype.updateGas = function () {
  const {
    selectedToken = {},
    getGasPrice,
    estimateGas,
    selectedAddress,
    data,
    updateGasTotal,
    from,
    tokenContract,
    editingTransactionId,
    gasPrice,
    gasLimit,
  } = this.props

  const { symbol } = selectedToken || {}

  const tokenBalancePromise = tokenContract
    ? tokenContract.balanceOf(from.address)
    : Promise.resolve()
  tokenBalancePromise
      .then(usersToken => this.updateSendTokenBalance(usersToken))

  if (!editingTransactionId) {
    const estimateGasParams = getParamsForGasEstimate(selectedAddress, symbol, data)

    Promise
      .all([
        getGasPrice(),
        estimateGas(estimateGasParams),
      ])
      .then(([gasPrice, gas]) => {
        const newGasTotal = this.getGasTotal(gas, gasPrice)
        updateGasTotal(newGasTotal)
      })
  } else {
    const newGasTotal = this.getGasTotal(gasLimit, gasPrice)
    updateGasTotal(newGasTotal)
  }
}

SendTransactionScreen.prototype.getGasTotal = function (gasLimit, gasPrice) {
  return multiplyCurrencies(gasLimit, gasPrice, {
    toNumericBase: 'hex',
    multiplicandBase: 16,
    multiplierBase: 16,
  })
}

SendTransactionScreen.prototype.componentDidUpdate = function (prevProps) {
  const {
    from: { balance },
    gasTotal,
    tokenBalance,
    amount,
    selectedToken,
    network,
  } = this.props

  const {
    from: { balance: prevBalance },
    gasTotal: prevGasTotal,
    tokenBalance: prevTokenBalance,
    network: prevNetwork,
  } = prevProps

  const uninitialized = [prevBalance, prevGasTotal].every(n => n === null)

  const balanceHasChanged = balance !== prevBalance
  const gasTotalHasChange = gasTotal !== prevGasTotal
  const tokenBalanceHasChanged = selectedToken && tokenBalance !== prevTokenBalance
  const amountValidationChange = balanceHasChanged || gasTotalHasChange || tokenBalanceHasChanged

  if (!uninitialized) {
    if (amountValidationChange) {
      this.validateAmount(amount)
    }

    if (network !== prevNetwork && network !== 'loading') {
      this.updateGas()
    }
  }
}

SendTransactionScreen.prototype.renderHeaderIcon = function () {
  const { selectedToken } = this.props

  return h('div.send-v2__send-header-icon-container', [
    selectedToken
      ? h(Identicon, {
        diameter: 40,
        address: selectedToken.address,
      })
      : h('img.send-v2__send-header-icon', { src: '../images/eth_logo.svg' }),
  ])
}

SendTransactionScreen.prototype.renderTitle = function () {
  const { selectedToken } = this.props

  return h('div.send-v2__title', [selectedToken ? 'Send Tokens' : 'Send Funds'])
}

SendTransactionScreen.prototype.renderCopy = function () {
  const { selectedToken } = this.props

  const tokenText = selectedToken ? 'tokens' : 'ETH'

  return h('div.send-v2__form-header-copy', [

    h('div.send-v2__copy', `Only send ${tokenText} to an Ethereum address.`),

    h('div.send-v2__copy', 'Sending to a different crytpocurrency that is not Ethereum may result in permanent loss.'),

  ])
}

SendTransactionScreen.prototype.renderHeader = function () {
  return h('div', [
    h('div.send-v2__header', {}, [

      this.renderHeaderIcon(),

      h('div.send-v2__arrow-background', [
        h('i.fa.fa-lg.fa-arrow-circle-right.send-v2__send-arrow-icon'),
      ]),

      h('div.send-v2__header-tip'),

    ]),

  ])
}

SendTransactionScreen.prototype.renderErrorMessage = function (errorType) {
  const { errors } = this.props
  const errorMessage = errors[errorType]

  return errorMessage
    ? h('div.send-v2__error', [ errorMessage ])
    : null
}

SendTransactionScreen.prototype.handleFromChange = async function (newFrom) {
  const {
    updateSendFrom,
    tokenContract,
  } = this.props

  if (tokenContract) {
    const usersToken = await tokenContract.balanceOf(newFrom.address)
    this.updateSendTokenBalance(usersToken)
  }
  updateSendFrom(newFrom)
}

SendTransactionScreen.prototype.renderFromRow = function () {
  const {
    from,
    fromAccounts,
    conversionRate,
  } = this.props

  const { fromDropdownOpen } = this.state

  return h('div.send-v2__form-row', [

    h('div.send-v2__form-label', 'From:'),

    h('div.send-v2__form-field', [
      h(FromDropdown, {
        dropdownOpen: fromDropdownOpen,
        accounts: fromAccounts,
        selectedAccount: from,
        onSelect: newFrom => this.handleFromChange(newFrom),
        openDropdown: () => this.setState({ fromDropdownOpen: true }),
        closeDropdown: () => this.setState({ fromDropdownOpen: false }),
        conversionRate,
      }),
    ]),

  ])
}

SendTransactionScreen.prototype.handleToChange = function (to) {
  const {
    updateSendTo,
    updateSendErrors,
    from: {address: from},
  } = this.props
  let toError = null

  if (!to) {
    toError = 'Required'
  } else if (!isValidAddress(to)) {
    toError = 'Recipient address is invalid'
  } else if (to === from) {
    toError = 'From and To address cannot be the same'
  }

  updateSendTo(to)
  updateSendErrors({ to: toError })
}

SendTransactionScreen.prototype.renderToRow = function () {
  const { toAccounts, errors, to } = this.props

  const { toDropdownOpen } = this.state

  return h('div.send-v2__form-row', [

    h('div.send-v2__form-label', [

      'To:',

      this.renderErrorMessage('to'),

    ]),

    h('div.send-v2__form-field', [
      h(ToAutoComplete, {
        to,
        accounts: Object.entries(toAccounts).map(([key, account]) => account),
        dropdownOpen: toDropdownOpen,
        openDropdown: () => this.setState({ toDropdownOpen: true }),
        closeDropdown: () => this.setState({ toDropdownOpen: false }),
        onChange: this.handleToChange,
        inError: Boolean(errors.to),
      }),
    ]),

  ])
}

SendTransactionScreen.prototype.handleAmountChange = function (value) {
  const amount = value
  const { updateSendAmount, setMaxModeTo } = this.props

  setMaxModeTo(false)
  this.validateAmount(amount)
  updateSendAmount(amount)
}

SendTransactionScreen.prototype.setAmountToMax = function () {
  const {
    from: { balance },
    updateSendAmount,
    updateSendErrors,
    tokenBalance,
    selectedToken,
    gasTotal,
  } = this.props
  const { decimals } = selectedToken || {}
  const multiplier = Math.pow(10, Number(decimals || 0))

  const maxAmount = selectedToken
    ? multiplyCurrencies(tokenBalance, multiplier, {toNumericBase: 'hex'})
    : subtractCurrencies(
      ethUtil.addHexPrefix(balance),
      ethUtil.addHexPrefix(gasTotal),
      { toNumericBase: 'hex' }
    )

  updateSendErrors({ amount: null })

  updateSendAmount(maxAmount)
}

SendTransactionScreen.prototype.validateAmount = function (value) {
  const {
    from: { balance },
    updateSendErrors,
    amountConversionRate,
    conversionRate,
    primaryCurrency,
    selectedToken,
    gasTotal,
    tokenBalance,
  } = this.props
  const { decimals } = selectedToken || {}
  const amount = value

  let amountError = null

  let sufficientBalance = true

  if (gasTotal) {
    sufficientBalance = isBalanceSufficient({
      amount: selectedToken ? '0x0' : amount,
      gasTotal,
      balance,
      primaryCurrency,
      amountConversionRate,
      conversionRate,
    })
  }

  let sufficientTokens
  if (selectedToken) {
    sufficientTokens = isTokenBalanceSufficient({
      tokenBalance,
      amount,
      decimals,
    })
  }

  const amountLessThanZero = conversionGreaterThan(
    { value: 0, fromNumericBase: 'dec' },
    { value: amount, fromNumericBase: 'hex' },
  )

  if (conversionRate && !sufficientBalance) {
    amountError = 'Insufficient funds.'
  } else if (selectedToken && !sufficientTokens) {
    amountError = 'Insufficient tokens.'
  } else if (amountLessThanZero) {
    amountError = 'Can not send negative amounts of ETH.'
  }

  updateSendErrors({ amount: amountError })
}

SendTransactionScreen.prototype.renderAmountRow = function () {
  const {
    selectedToken,
    primaryCurrency = 'ETH',
    convertedCurrency,
    amountConversionRate,
    errors,
    amount,
    setMaxModeTo,
    maxModeOn,
  } = this.props

  return h('div.send-v2__form-row', [

     h('div.send-v2__form-label', [
      'Amount:',
      this.renderErrorMessage('amount'),
      !errors.amount && h('div.send-v2__amount-max', {
        onClick: (event) => {
          event.preventDefault()
          setMaxModeTo(true)
          this.setAmountToMax()
        },
      }, [ !maxModeOn ? 'Max' : '' ]),
    ]),

    h('div.send-v2__form-field', [
      h(CurrencyDisplay, {
        inError: Boolean(errors.amount),
        primaryCurrency,
        convertedCurrency,
        selectedToken,
        value: amount || '0x0',
        conversionRate: amountConversionRate,
        handleChange: this.handleAmountChange,
      }),
    ]),

  ])
}

SendTransactionScreen.prototype.renderGasRow = function () {
  const {
    conversionRate,
    convertedCurrency,
    showCustomizeGasModal,
    gasTotal,
  } = this.props

  return h('div.send-v2__form-row', [

    h('div.send-v2__form-label', 'Gas fee:'),

    h('div.send-v2__form-field', [

      h(GasFeeDisplay, {
        gasTotal,
        conversionRate,
        convertedCurrency,
        onClick: showCustomizeGasModal,
      }),

    ]),

  ])
}

SendTransactionScreen.prototype.renderMemoRow = function () {
  const { updateSendMemo, memo } = this.props

  return h('div.send-v2__form-row', [

    h('div.send-v2__form-label', 'Transaction Memo:'),

    h('div.send-v2__form-field', [
      h(MemoTextArea, {
        memo,
        onChange: (event) => updateSendMemo(event.target.value),
      }),
    ]),

  ])
}

SendTransactionScreen.prototype.renderForm = function () {
  return h('div.send-v2__form', {}, [

    h('div.sendV2__form-header', [

      this.renderTitle(),

      this.renderCopy(),

    ]),

    this.renderFromRow(),

    this.renderToRow(),

    this.renderAmountRow(),

    this.renderGasRow(),

    // this.renderMemoRow(),

  ])
}

SendTransactionScreen.prototype.renderFooter = function () {
  const {
    clearSend,
    gasTotal,
    errors: { amount: amountError, to: toError },
    history,
  } = this.props

  const noErrors = !amountError && toError === null

  return h('div.send-v2__footer', [
    h('button.btn-cancel.send-v2__cancel-btn', {
      onClick: () => {
        clearSend()
        history.goBack()
      },
    }, 'Cancel'),
    h('button.btn-clear.send-v2__next-btn', {
      disabled: !noErrors || !gasTotal,
      onClick: event => this.onSubmit(event),
    }, 'Next'),
  ])
}

SendTransactionScreen.prototype.render = function () {
  return (

    h('div.send-v2__container', [

      this.renderHeader(),

      this.renderForm(),

      this.renderFooter(),
    ])

  )
}

SendTransactionScreen.prototype.addToAddressBookIfNew = function (newAddress) {
  const { toAccounts, addToAddressBook } = this.props
  if (!toAccounts.find(({ address }) => newAddress === address)) {
    // TODO: nickname, i.e. addToAddressBook(recipient, nickname)
    addToAddressBook(newAddress)
  }
}

SendTransactionScreen.prototype.getEditedTx = function () {
  const {
    from: {address: from},
    to,
    amount,
    gasLimit: gas,
    gasPrice,
    selectedToken,
    editingTransactionId,
    unapprovedTxs,
  } = this.props

  const editingTx = {
    ...unapprovedTxs[editingTransactionId],
    txParams: {
      from: ethUtil.addHexPrefix(from),
      gas: ethUtil.addHexPrefix(gas),
      gasPrice: ethUtil.addHexPrefix(gasPrice),
    },
  }

  if (selectedToken) {
    const data = TOKEN_TRANSFER_FUNCTION_SIGNATURE + Array.prototype.map.call(
      ethAbi.rawEncode(['address', 'uint256'], [to, ethUtil.addHexPrefix(amount)]),
      x => ('00' + x.toString(16)).slice(-2)
    ).join('')

    Object.assign(editingTx.txParams, {
      value: ethUtil.addHexPrefix('0'),
      to: ethUtil.addHexPrefix(selectedToken.address),
      data,
    })
  } else {
    Object.assign(editingTx.txParams, {
      value: ethUtil.addHexPrefix(amount),
      to: ethUtil.addHexPrefix(to),
    })
  }

  return editingTx
}

SendTransactionScreen.prototype.onSubmit = function (event) {
  event.preventDefault()
  const {
    from: { address: from },
    to,
    amount,
    gasLimit: gas,
    gasPrice,
    signTokenTx,
    signTx,
    updateTx,
    selectedToken,
    editingTransactionId,
    errors: { amount: amountError, to: toError },
  } = this.props

  const noErrors = !amountError && toError === null

  if (!noErrors) {
    return
  }

  this.addToAddressBookIfNew(to)

  if (editingTransactionId) {
<<<<<<< HEAD
    backToConfirmScreen(editingTransactionId)
    this.props.history.push(CONFIRM_TRANSACTION_ROUTE)
    return
  }
=======
    const editedTx = this.getEditedTx()
>>>>>>> b05d21b1

    updateTx(editedTx)
  } else {

    const txParams = {
      from,
      value: '0',
      gas,
      gasPrice,
    }

    if (!selectedToken) {
      txParams.value = amount
      txParams.to = to
    }

<<<<<<< HEAD
  selectedToken
    ? signTokenTx(selectedToken.address, to, amount, txParams)
    : signTx(txParams)

  this.props.history.push(CONFIRM_TRANSACTION_ROUTE)
=======
    selectedToken
      ? signTokenTx(selectedToken.address, to, amount, txParams)
      : signTx(txParams)
  }
>>>>>>> b05d21b1
}<|MERGE_RESOLUTION|>--- conflicted
+++ resolved
@@ -640,15 +640,7 @@
   this.addToAddressBookIfNew(to)
 
   if (editingTransactionId) {
-<<<<<<< HEAD
-    backToConfirmScreen(editingTransactionId)
-    this.props.history.push(CONFIRM_TRANSACTION_ROUTE)
-    return
-  }
-=======
     const editedTx = this.getEditedTx()
->>>>>>> b05d21b1
-
     updateTx(editedTx)
   } else {
 
@@ -664,16 +656,10 @@
       txParams.to = to
     }
 
-<<<<<<< HEAD
-  selectedToken
-    ? signTokenTx(selectedToken.address, to, amount, txParams)
-    : signTx(txParams)
-
-  this.props.history.push(CONFIRM_TRANSACTION_ROUTE)
-=======
     selectedToken
       ? signTokenTx(selectedToken.address, to, amount, txParams)
       : signTx(txParams)
-  }
->>>>>>> b05d21b1
+
+    this.props.history.push(CONFIRM_TRANSACTION_ROUTE)
+  }
 }